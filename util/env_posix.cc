--- conflicted
+++ resolved
@@ -28,11 +28,8 @@
 #include "leveldb/slice.h"
 #include "port/port.h"
 #include "util/crc32c.h"
-<<<<<<< HEAD
 #include "util/db_list.h"
-=======
 #include "util/hot_threads.h"
->>>>>>> 8b5c6bc1
 #include "util/logging.h"
 #include "util/mutexlock.h"
 #include "util/posix_logger.h"
@@ -57,12 +54,9 @@
 }
 
 // background routines to close and/or unmap files
-<<<<<<< HEAD
-=======
 //static void BGFileCloser(void* file_info);
 //static void BGFileCloser2(void* file_info);
 // currently unused static void BGFileUnmapper(void* file_info);
->>>>>>> 8b5c6bc1
 static void BGFileUnmapper2(void* file_info);
 
 // data needed by background routines for close/unmap
@@ -146,13 +140,9 @@
 #endif
       }   // if
 
-<<<<<<< HEAD
-     close(fd_);
-=======
      int ret_val=close(fd_);
      syslog(LOG_ERR, "~PosixRandomAccessFile closed %d [%d]", fd_, ret_val);
 
->>>>>>> 8b5c6bc1
   }
 
   virtual Status Read(uint64_t offset, size_t n, Slice* result,
@@ -350,18 +340,10 @@
 
         ret_val=ftruncate(fd_, file_length);
         if (0!=ret_val)
-<<<<<<< HEAD
             syslog(LOG_ERR,"Close ftruncate failed [%d, %m]", errno);
-
-        ret_val=close(fd_);
-=======
-        {
-            syslog(LOG_ERR,"Close ftruncate failed [%d, %m]", errno);
-        }  // if
 
         ret_val=close(fd_);
         syslog(LOG_ERR,"PosixMapFile closed %d [%d]", fd_, ret_val);
->>>>>>> 8b5c6bc1
     }  // if
 
     // async close
@@ -424,24 +406,12 @@
           ret_val=dec_and_fetch(Count);
           if (0==ret_val)
           {
-<<<<<<< HEAD
               ret_val=ftruncate(File, *(Count +1));
               if (0!=ret_val)
                   syslog(LOG_ERR,"ReleaseRef ftruncate failed [%d, %m]", errno);
 
               ret_val=close(File);
-
-=======
-
-              ret_val=ftruncate(File, *(Count +1));
-              if (0!=ret_val)
-              {
-                  syslog(LOG_ERR,"ReleaseRef ftruncate failed [%d, %m]", errno);
-              }  // if
-
-              ret_val=close(File);
               syslog(LOG_ERR,"ReleaseRef closed %d [%d]", File, ret_val);
->>>>>>> 8b5c6bc1
               delete [] Count;
           }   // if
       }   // if
@@ -688,11 +658,8 @@
       PosixFileLock* my_lock = new PosixFileLock;
       my_lock->fd_ = fd;
       my_lock->name_ = fname;
-<<<<<<< HEAD
-
-=======
+
       syslog(LOG_ERR, "LockFile opened %d (%s)", my_lock->fd_, fname.c_str());
->>>>>>> 8b5c6bc1
       *lock = my_lock;
     }
     return result;
@@ -705,13 +672,9 @@
       result = IOError("unlock", errno);
     }
     gFileLocks.Remove(my_lock->name_);
-<<<<<<< HEAD
-    close(my_lock->fd_);
-
-=======
     int ret_val=close(my_lock->fd_);
     syslog(LOG_ERR, "UnlockFile closed %d [%d]", my_lock->fd_, ret_val);
->>>>>>> 8b5c6bc1
+
     my_lock->fd_=-1;
 
     delete my_lock;
@@ -1191,11 +1154,8 @@
   state->arg = arg;
   PthreadCall("start thread",
               pthread_create(&t, NULL,  &StartThreadWrapper, state));
-<<<<<<< HEAD
 
   return(t);
-=======
->>>>>>> 8b5c6bc1
 }
 
 
@@ -1294,12 +1254,9 @@
 
     PerformanceCounters::Init(false);
 
-<<<<<<< HEAD
     started=true;
-=======
     gImmThreads=new HotThreadPool(7, ePerfDebug1, ePerfDebug2,
                                   ePerfDebug3, ePerfDebug4);
->>>>>>> 8b5c6bc1
 }
 
 Env* Env::Default() {
