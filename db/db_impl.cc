// Copyright (c) 2011 The LevelDB Authors. All rights reserved.
// Use of this source code is governed by a BSD-style license that can be
// found in the LICENSE file. See the AUTHORS file for names of contributors.

#include "db/db_impl.h"

#include <time.h>
#include <algorithm>
#include <errno.h>
#include <set>
#include <string>
#include <stdint.h>
#include <stdio.h>
#include <unistd.h>
#include <vector>
#include "db/builder.h"
#include "db/db_iter.h"
#include "db/dbformat.h"
#include "db/filename.h"
#include "db/log_reader.h"
#include "db/log_writer.h"
#include "db/memtable.h"
#include "db/table_cache.h"
#include "db/version_set.h"
#include "db/write_batch_internal.h"
#include "leveldb/db.h"
#include "leveldb/env.h"
#include "leveldb/status.h"
#include "leveldb/table.h"
#include "leveldb/table_builder.h"
#include "port/port.h"
#include "table/block.h"
#include "table/merger.h"
#include "table/two_level_iterator.h"
#include "util/coding.h"
#include "util/logging.h"
#include "util/mutexlock.h"
#include "leveldb/perf_count.h"

namespace leveldb {

// Information kept for every waiting writer
struct DBImpl::Writer {
  Status status;
  WriteBatch* batch;
  bool sync;
  bool done;
  port::CondVar cv;

  explicit Writer(port::Mutex* mu) : cv(mu) { }
};

struct DBImpl::CompactionState {
  Compaction* const compaction;

  // Sequence numbers < smallest_snapshot are not significant since we
  // will never have to service a snapshot below smallest_snapshot.
  // Therefore if we have seen a sequence number S <= smallest_snapshot,
  // we can drop all entries for the same key with sequence numbers < S.
  SequenceNumber smallest_snapshot;

  // Files produced by compaction
  struct Output {
    uint64_t number;
    uint64_t file_size;
    InternalKey smallest, largest;
  };
  std::vector<Output> outputs;

  // State kept for output being generated
  WritableFile* outfile;
  TableBuilder* builder;

  uint64_t total_bytes;
  uint64_t num_entries;

  Output* current_output() { return &outputs[outputs.size()-1]; }

  explicit CompactionState(Compaction* c)
      : compaction(c),
        outfile(NULL),
        builder(NULL),
        total_bytes(0),
        num_entries(0) {
  }
};

// Fix user-supplied options to be reasonable
template <class T,class V>
static void ClipToRange(T* ptr, V minvalue, V maxvalue) {
  if (static_cast<V>(*ptr) > maxvalue) *ptr = maxvalue;
  if (static_cast<V>(*ptr) < minvalue) *ptr = minvalue;
}

Options SanitizeOptions(const std::string& dbname,
                        const InternalKeyComparator* icmp,
                        const InternalFilterPolicy* ipolicy,
                        const Options& src) {
  Options result = src;
  result.comparator = icmp;
  result.filter_policy = (src.filter_policy != NULL) ? ipolicy : NULL;
  ClipToRange(&result.max_open_files,            20,     50000);
  ClipToRange(&result.write_buffer_size,         64<<10, 1<<30);
  ClipToRange(&result.block_size,                1<<10,  4<<20);
  if (result.info_log == NULL) {
    // Open a log file in the same directory as the db
    src.env->CreateDir(dbname);  // In case it does not exist
    src.env->RenameFile(InfoLogFileName(dbname), OldInfoLogFileName(dbname));
    Status s = src.env->NewLogger(InfoLogFileName(dbname), &result.info_log);
    if (!s.ok()) {
      // No place suitable for logging
      result.info_log = NULL;
    }
  }
  if (result.block_cache == NULL) {
    result.block_cache = NewLRUCache(8 << 20);
  }
  return result;
}

DBImpl::DBImpl(const Options& options, const std::string& dbname)
    : env_(options.env),
      internal_comparator_(options.comparator),
      internal_filter_policy_(options.filter_policy),
      options_(SanitizeOptions(
          dbname, &internal_comparator_, &internal_filter_policy_, options)),
      owns_info_log_(options_.info_log != options.info_log),
      owns_cache_(options_.block_cache != options.block_cache),
      dbname_(dbname),
      db_lock_(NULL),
      shutting_down_(NULL),
      bg_cv_(&mutex_),
      mem_(new MemTable(internal_comparator_)),
      imm_(NULL),
      logfile_(NULL),
      logfile_number_(0),
      log_(NULL),
      tmp_batch_(new WriteBatch),
      bg_compaction_scheduled_(false),
      manual_compaction_(NULL),
      level0_good(true)
{
  mem_->Ref();
  has_imm_.Release_Store(NULL);

  // Reserve ten files or so for other uses and give the rest to TableCache.
  const int table_cache_size = options_.max_open_files - 10;
  table_cache_ = new TableCache(dbname_, &options_, table_cache_size);

  versions_ = new VersionSet(dbname_, &options_, table_cache_,
                             &internal_comparator_);

  options_.Dump(options_.info_log);
}

DBImpl::~DBImpl() {
  // Wait for background work to finish
  mutex_.Lock();
  shutting_down_.Release_Store(this);  // Any non-NULL value is ok
  while (bg_compaction_scheduled_) {
    bg_cv_.Wait();
  }
  mutex_.Unlock();

  delete versions_;
  if (mem_ != NULL) mem_->Unref();
  if (imm_ != NULL) imm_->Unref();
  delete tmp_batch_;
  delete log_;
  delete logfile_;
  delete table_cache_;

  if (owns_info_log_) {
    delete options_.info_log;
  }
  if (owns_cache_) {
    delete options_.block_cache;
  }
  if (db_lock_ != NULL) {
    env_->UnlockFile(db_lock_);
  }
}

Status DBImpl::NewDB() {
  VersionEdit new_db;
  new_db.SetComparatorName(user_comparator()->Name());
  new_db.SetLogNumber(0);
  new_db.SetNextFile(2);
  new_db.SetLastSequence(0);

  const std::string manifest = DescriptorFileName(dbname_, 1);
  WritableFile* file;
  Status s = env_->NewWritableFile(manifest, &file);
  if (!s.ok()) {
    return s;
  }
  {
    log::Writer log(file);
    std::string record;
    new_db.EncodeTo(&record);
    s = log.AddRecord(record);
    if (s.ok()) {
      s = file->Close();
    }
  }
  delete file;
  if (s.ok()) {
    // Make "CURRENT" file that points to the new manifest file.
    s = SetCurrentFile(env_, dbname_, 1);
  } else {
    env_->DeleteFile(manifest);
  }
  return s;
}

void DBImpl::MaybeIgnoreError(Status* s) const {
  if (s->ok() || options_.paranoid_checks) {
    // No change needed
  } else {
    Log(options_.info_log, "Ignoring error %s", s->ToString().c_str());
    *s = Status::OK();
  }
}

void DBImpl::DeleteObsoleteFiles() {
  // Make a set of all of the live files
  std::set<uint64_t> live = pending_outputs_;
  versions_->AddLiveFiles(&live);

  std::vector<std::string> filenames;
  env_->GetChildren(dbname_, &filenames); // Ignoring errors on purpose
  uint64_t number;
  FileType type;
  for (size_t i = 0; i < filenames.size(); i++) {
    if (ParseFileName(filenames[i], &number, &type)) {
      bool keep = true;
      switch (type) {
        case kLogFile:
          keep = ((number >= versions_->LogNumber()) ||
                  (number == versions_->PrevLogNumber()));
          break;
        case kDescriptorFile:
          // Keep my manifest file, and any newer incarnations'
          // (in case there is a race that allows other incarnations)
          keep = (number >= versions_->ManifestFileNumber());
          break;
        case kTableFile:
          keep = (live.find(number) != live.end());
          break;
        case kTempFile:
          // Any temp files that are currently being written to must
          // be recorded in pending_outputs_, which is inserted into "live"
          keep = (live.find(number) != live.end());
          break;
        case kCurrentFile:
        case kDBLockFile:
        case kInfoLogFile:
          keep = true;
          break;
      }

      if (!keep) {
        if (type == kTableFile) {
          table_cache_->Evict(number);
        }
        Log(options_.info_log, "Delete type=%d #%lld\n",
            int(type),
            static_cast<unsigned long long>(number));
        env_->DeleteFile(dbname_ + "/" + filenames[i]);
      }
    }
  }
}

Status DBImpl::Recover(VersionEdit* edit) {
  mutex_.AssertHeld();

  // Ignore error from CreateDir since the creation of the DB is
  // committed only when the descriptor is created, and this directory
  // may already exist from a previous failed creation attempt.
  env_->CreateDir(dbname_);
  assert(db_lock_ == NULL);
  Status s = env_->LockFile(LockFileName(dbname_), &db_lock_);
  if (!s.ok()) {
    return s;
  }

  if (!env_->FileExists(CurrentFileName(dbname_))) {
    if (options_.create_if_missing) {
      s = NewDB();
      if (!s.ok()) {
        return s;
      }
    } else {
      return Status::InvalidArgument(
          dbname_, "does not exist (create_if_missing is false)");
    }
  } else {
    if (options_.error_if_exists) {
      return Status::InvalidArgument(
          dbname_, "exists (error_if_exists is true)");
    }
  }

  s = versions_->Recover();
  if (s.ok()) {
    SequenceNumber max_sequence(0);

    // Recover from all newer log files than the ones named in the
    // descriptor (new log files may have been added by the previous
    // incarnation without registering them in the descriptor).
    //
    // Note that PrevLogNumber() is no longer used, but we pay
    // attention to it in case we are recovering a database
    // produced by an older version of leveldb.
    const uint64_t min_log = versions_->LogNumber();
    const uint64_t prev_log = versions_->PrevLogNumber();
    std::vector<std::string> filenames;
    s = env_->GetChildren(dbname_, &filenames);
    if (!s.ok()) {
      return s;
    }
    uint64_t number;
    FileType type;
    std::vector<uint64_t> logs;
    for (size_t i = 0; i < filenames.size(); i++) {
      if (ParseFileName(filenames[i], &number, &type)
          && type == kLogFile
          && ((number >= min_log) || (number == prev_log))) {
        logs.push_back(number);
      }
    }

    // Recover in the order in which the logs were generated
    std::sort(logs.begin(), logs.end());
    for (size_t i = 0; i < logs.size(); i++) {
      s = RecoverLogFile(logs[i], edit, &max_sequence);

      // The previous incarnation may not have written any MANIFEST
      // records after allocating this log number.  So we manually
      // update the file number allocation counter in VersionSet.
      versions_->MarkFileNumberUsed(logs[i]);
    }

    if (s.ok()) {
      if (versions_->LastSequence() < max_sequence) {
        versions_->SetLastSequence(max_sequence);
      }
    }
  }

  return s;
}

Status DBImpl::RecoverLogFile(uint64_t log_number,
                              VersionEdit* edit,
                              SequenceNumber* max_sequence) {
  struct LogReporter : public log::Reader::Reporter {
    Env* env;
    Logger* info_log;
    const char* fname;
    Status* status;  // NULL if options_.paranoid_checks==false
    virtual void Corruption(size_t bytes, const Status& s) {
      Log(info_log, "%s%s: dropping %d bytes; %s",
          (this->status == NULL ? "(ignoring error) " : ""),
          fname, static_cast<int>(bytes), s.ToString().c_str());
      if (this->status != NULL && this->status->ok()) *this->status = s;
    }
  };

  mutex_.AssertHeld();

  // Open the log file
  std::string fname = LogFileName(dbname_, log_number);
  SequentialFile* file;
  Status status = env_->NewSequentialFile(fname, &file);
  if (!status.ok()) {
    MaybeIgnoreError(&status);
    return status;
  }

  // Create the log reader.
  LogReporter reporter;
  reporter.env = env_;
  reporter.info_log = options_.info_log;
  reporter.fname = fname.c_str();
  reporter.status = (options_.paranoid_checks ? &status : NULL);
  // We intentially make log::Reader do checksumming even if
  // paranoid_checks==false so that corruptions cause entire commits
  // to be skipped instead of propagating bad information (like overly
  // large sequence numbers).
  log::Reader reader(file, &reporter, true/*checksum*/,
                     0/*initial_offset*/);
  Log(options_.info_log, "Recovering log #%llu",
      (unsigned long long) log_number);

  // Read all the records and add to a memtable
  std::string scratch;
  Slice record;
  WriteBatch batch;
  MemTable* mem = NULL;
  while (reader.ReadRecord(&record, &scratch) &&
         status.ok()) {
    if (record.size() < 12) {
      reporter.Corruption(
          record.size(), Status::Corruption("log record too small"));
      continue;
    }
    WriteBatchInternal::SetContents(&batch, record);

    if (mem == NULL) {
      mem = new MemTable(internal_comparator_);
      mem->Ref();
    }
    status = WriteBatchInternal::InsertInto(&batch, mem);
    MaybeIgnoreError(&status);
    if (!status.ok()) {
      break;
    }
    const SequenceNumber last_seq =
        WriteBatchInternal::Sequence(&batch) +
        WriteBatchInternal::Count(&batch) - 1;
    if (last_seq > *max_sequence) {
      *max_sequence = last_seq;
    }

    if (mem->ApproximateMemoryUsage() > options_.write_buffer_size) {
      status = WriteLevel0Table(mem, edit, NULL);
      if (!status.ok()) {
        // Reflect errors immediately so that conditions like full
        // file-systems cause the DB::Open() to fail.
        break;
      }
      mem->Unref();
      mem = NULL;
    }
  }

  if (status.ok() && mem != NULL) {
    status = WriteLevel0Table(mem, edit, NULL);
    // Reflect errors immediately so that conditions like full
    // file-systems cause the DB::Open() to fail.
  }

  if (mem != NULL) mem->Unref();
  delete file;
  return status;
}

Status DBImpl::WriteLevel0Table(MemTable* mem, VersionEdit* edit,
                                Version* base) {
  mutex_.AssertHeld();
  const uint64_t start_micros = env_->NowMicros();
  FileMetaData meta;
  meta.number = versions_->NewFileNumber();
  pending_outputs_.insert(meta.number);
  Iterator* iter = mem->NewIterator();
  SequenceNumber smallest_snapshot;
  Log(options_.info_log, "Level-0 table #%llu: started",
      (unsigned long long) meta.number);

  if (snapshots_.empty()) {
    smallest_snapshot = versions_->LastSequence();
  } else {
    smallest_snapshot = snapshots_.oldest()->number_;
  }

  Status s;
  {
    Options local_options;

    mutex_.Unlock();

    // want the data slammed to disk as fast as possible,
    //  no compression for level 0.
    local_options=options_;
    local_options.compression=kNoCompression;
    s = BuildTable(dbname_, env_, local_options, table_cache_, iter, &meta, smallest_snapshot);

    mutex_.Lock();
  }

  Log(options_.info_log, "Level-0 table #%llu: %llu bytes, %llu keys %s",
      (unsigned long long) meta.number,
      (unsigned long long) meta.file_size,
      (unsigned long long) meta.num_entries,
      s.ToString().c_str());
  delete iter;
  pending_outputs_.erase(meta.number);


  // Note that if file_size is zero, the file has been deleted and
  // should not be added to the manifest.
  int level = 0;
  if (s.ok() && meta.file_size > 0) {
    const Slice min_user_key = meta.smallest.user_key();
    const Slice max_user_key = meta.largest.user_key();
    if (base != NULL) {
      level = base->PickLevelForMemTableOutput(min_user_key, max_user_key);
    }
    edit->AddFile(level, meta.number, meta.file_size,
                  meta.smallest, meta.largest);
  }

  CompactionStats stats;
  stats.micros = env_->NowMicros() - start_micros;
  stats.bytes_written = meta.file_size;
  stats_[level].Add(stats);

  if (0!=meta.num_entries && s.ok())
  {
      // 2x since mem to disk, not disk to disk
      versions_->SetWriteRate(2*stats.micros/meta.num_entries);
  }   // if

  return s;
}

Status DBImpl::CompactMemTable() {
  mutex_.AssertHeld();
  assert(imm_ != NULL);

  // Save the contents of the memtable as a new Table
  VersionEdit edit;
  Version* base = versions_->current();
  base->Ref();
  Status s = WriteLevel0Table(imm_, &edit, base);
  base->Unref();

  if (s.ok() && shutting_down_.Acquire_Load()) {
    s = Status::IOError("Deleting DB during memtable compaction");
  }

  // Replace immutable memtable with the generated Table
  if (s.ok()) {
    edit.SetPrevLogNumber(0);
    edit.SetLogNumber(logfile_number_);  // Earlier logs no longer needed
    s = versions_->LogAndApply(&edit, &mutex_);
  }

  if (s.ok()) {
    // Commit to the new state
    imm_->Unref();
    imm_ = NULL;
    has_imm_.Release_Store(NULL);
    DeleteObsoleteFiles();
  }

  return s;
}

void DBImpl::CompactRange(const Slice* begin, const Slice* end) {
  int max_level_with_files = 1;
  {
    MutexLock l(&mutex_);
    Version* base = versions_->current();
    for (int level = 1; level < config::kNumLevels; level++) {
      if (base->OverlapInLevel(level, begin, end)) {
        max_level_with_files = level;
      }
    }
  }
  TEST_CompactMemTable(); // TODO(sanjay): Skip if memtable does not overlap
  for (int level = 0; level < max_level_with_files; level++) {
    TEST_CompactRange(level, begin, end);
  }
}

void DBImpl::TEST_CompactRange(int level, const Slice* begin,const Slice* end) {
  assert(level >= 0);
  assert(level + 1 < config::kNumLevels);

  InternalKey begin_storage, end_storage;

  ManualCompaction manual;
  manual.level = level;
  manual.done = false;
  if (begin == NULL) {
    manual.begin = NULL;
  } else {
    begin_storage = InternalKey(*begin, kMaxSequenceNumber, kValueTypeForSeek);
    manual.begin = &begin_storage;
  }
  if (end == NULL) {
    manual.end = NULL;
  } else {
    end_storage = InternalKey(*end, 0, static_cast<ValueType>(0));
    manual.end = &end_storage;
  }

  MutexLock l(&mutex_);
  while (!manual.done) {
    while (manual_compaction_ != NULL) {
      bg_cv_.Wait();
    }
    manual_compaction_ = &manual;
    MaybeScheduleCompaction();
    while (manual_compaction_ == &manual) {
      bg_cv_.Wait();
    }
  }
}

Status DBImpl::TEST_CompactMemTable() {
  // NULL batch means just wait for earlier writes to be done
  Status s = Write(WriteOptions(), NULL);
  if (s.ok()) {
    // Wait until the compaction completes
    MutexLock l(&mutex_);
    while (imm_ != NULL && bg_error_.ok()) {
      bg_cv_.Wait();
    }
    if (imm_ != NULL) {
      s = bg_error_;
    }
  }
  return s;
}

void DBImpl::MaybeScheduleCompaction() {
  mutex_.AssertHeld();

  int state;
  bool push;

  // decide which background thread gets the compaction job
  state=0;
  push=false;

  // writing of memory to disk: high priority
  if (NULL!=imm_)
  {
      push=true;
  }   // if

  // merge level 0s to level 1
  else
  {
      Compaction * c_ptr;
      c_ptr=versions_->PickCompaction();

      // compaction of level 0 files:  high priority
      if (NULL!=c_ptr && c_ptr->level()==0)
          push=true;
      delete c_ptr;
  }   // if

  if (push)
  {
      // is something else already on background work queue
      if (bg_compaction_scheduled_)
          state=2;
      else
          state=1;
  }   // if


  if (bg_compaction_scheduled_ && !push) {
    // Already scheduled
  } else if (shutting_down_.Acquire_Load()) {
    // DB is being deleted; no more background compactions
  } else if (imm_ == NULL &&
             manual_compaction_ == NULL &&
             !versions_->NeedsCompaction()) {
    // No work to be done
  } else {
    bg_compaction_scheduled_ = true;
    env_->Schedule(&DBImpl::BGWork, this, state, (NULL!=imm_));
  }
}

void DBImpl::BGWork(void* db) {
  reinterpret_cast<DBImpl*>(db)->BackgroundCall();
}

void DBImpl::BackgroundCall() {
  MutexLock l(&mutex_);
  assert(bg_compaction_scheduled_);
  if (!shutting_down_.Acquire_Load()) {
    Status s = BackgroundCompaction();
    if (!s.ok()) {
      // Wait a little bit before retrying background compaction in
      // case this is an environmental problem and we do not want to
      // chew up resources for failed compactions for the duration of
      // the problem.
      bg_cv_.SignalAll();  // In case a waiter can proceed despite the error
      Log(options_.info_log, "Waiting after background compaction error: %s",
          s.ToString().c_str());
      mutex_.Unlock();
      env_->SleepForMicroseconds(1000000);
      mutex_.Lock();
    }
  }
  bg_compaction_scheduled_ = false;

  // Previous compaction may have produced too many files in a level,
  // so reschedule another compaction if needed.
  MaybeScheduleCompaction();
  bg_cv_.SignalAll();
}

Status DBImpl::BackgroundCompaction() {
  Status status;

  mutex_.AssertHeld();

  if (imm_ != NULL) {
    pthread_rwlock_rdlock(&gThreadLock0);
    status=CompactMemTable();
    pthread_rwlock_unlock(&gThreadLock0);
    return status;
  }

  Compaction* c;
  bool is_manual = (manual_compaction_ != NULL);
  InternalKey manual_end;
  if (is_manual) {
    ManualCompaction* m = manual_compaction_;
    c = versions_->CompactRange(m->level, m->begin, m->end);
    m->done = (c == NULL);
    if (c != NULL) {
      manual_end = c->input(0, c->num_input_files(0) - 1)->largest;
    }
    Log(options_.info_log,
        "Manual compaction at level-%d from %s .. %s; will stop at %s\n",
        m->level,
        (m->begin ? m->begin->DebugString().c_str() : "(begin)"),
        (m->end ? m->end->DebugString().c_str() : "(end)"),
        (m->done ? "(end)" : manual_end.DebugString().c_str()));
  } else {
    c = versions_->PickCompaction();
  }


  if (c == NULL) {
    // Nothing to do
  } else if (!is_manual && c->IsTrivialMove()) {
    // Move file to next level
    assert(c->num_input_files(0) == 1);
    FileMetaData* f = c->input(0, 0);
    c->edit()->DeleteFile(c->level(), f->number);
    c->edit()->AddFile(c->level() + 1, f->number, f->file_size,
                       f->smallest, f->largest);
    status = versions_->LogAndApply(c->edit(), &mutex_);
    VersionSet::LevelSummaryStorage tmp;
    Log(options_.info_log, "Moved #%lld to level-%d %lld bytes %s: %s\n",
        static_cast<unsigned long long>(f->number),
        c->level() + 1,
        static_cast<unsigned long long>(f->file_size),
        status.ToString().c_str(),
        versions_->LevelSummary(&tmp));
  } else {
    CompactionState* compact = new CompactionState(c);
    status = DoCompactionWork(compact);
    CleanupCompaction(compact);
    c->ReleaseInputs();
    DeleteObsoleteFiles();
  }
  delete c;

  if (status.ok()) {
    // Done
  } else if (shutting_down_.Acquire_Load()) {
    // Ignore compaction errors found during shutting down
  } else {
    Log(options_.info_log,
        "Compaction error: %s", status.ToString().c_str());
    if (options_.paranoid_checks && bg_error_.ok()) {
      bg_error_ = status;
    }
  }

  if (is_manual) {
    ManualCompaction* m = manual_compaction_;
    if (!status.ok()) {
      m->done = true;
    }
    if (!m->done) {
      // We only compacted part of the requested range.  Update *m
      // to the range that is left to be compacted.
      m->tmp_storage = manual_end;
      m->begin = &m->tmp_storage;
    }
    manual_compaction_ = NULL;
  }

  return status;
}

void DBImpl::CleanupCompaction(CompactionState* compact) {
  mutex_.AssertHeld();
  if (compact->builder != NULL) {
    // May happen if we get a shutdown call in the middle of compaction
    compact->builder->Abandon();
    delete compact->builder;
  } else {
    assert(compact->outfile == NULL);
  }
  delete compact->outfile;
  for (size_t i = 0; i < compact->outputs.size(); i++) {
    const CompactionState::Output& out = compact->outputs[i];
    pending_outputs_.erase(out.number);
  }
  delete compact;
}

Status DBImpl::OpenCompactionOutputFile(CompactionState* compact) {
  assert(compact != NULL);
  assert(compact->builder == NULL);
  uint64_t file_number;
  {
    mutex_.Lock();
    file_number = versions_->NewFileNumber();
    pending_outputs_.insert(file_number);
    CompactionState::Output out;
    out.number = file_number;
    out.smallest.Clear();
    out.largest.Clear();
    compact->outputs.push_back(out);
    mutex_.Unlock();
  }

  // Make the output file
  std::string fname = TableFileName(dbname_, file_number);
  Status s = env_->NewWritableFile(fname, &compact->outfile);
  if (s.ok()) {
    compact->builder = new TableBuilder(options_, compact->outfile);
  }
  return s;
}

Status DBImpl::FinishCompactionOutputFile(CompactionState* compact,
                                          Iterator* input) {
  assert(compact != NULL);
  assert(compact->outfile != NULL);
  assert(compact->builder != NULL);

  const uint64_t output_number = compact->current_output()->number;
  assert(output_number != 0);

  // Check for iterator errors
  Status s = input->status();
  const uint64_t current_entries = compact->builder->NumEntries();
  if (s.ok()) {
    s = compact->builder->Finish();
  } else {
    compact->builder->Abandon();
  }
  const uint64_t current_bytes = compact->builder->FileSize();
  compact->current_output()->file_size = current_bytes;
  compact->total_bytes += current_bytes;
  compact->num_entries += compact->builder->NumEntries();
  delete compact->builder;
  compact->builder = NULL;

  // Finish and check for file errors
  if (s.ok()) {
    s = compact->outfile->Sync();
  }
  if (s.ok()) {
    s = compact->outfile->Close();
  }
  delete compact->outfile;
  compact->outfile = NULL;

  if (s.ok() && current_entries > 0) {
    // Verify that the table is usable
    Iterator* iter = table_cache_->NewIterator(ReadOptions(),
                                               output_number,
                                               current_bytes);
    s = iter->status();
    delete iter;
    if (s.ok()) {
      Log(options_.info_log,
          "Generated table #%llu: %lld keys, %lld bytes",
          (unsigned long long) output_number,
          (unsigned long long) current_entries,
          (unsigned long long) current_bytes);
    }
  }
  return s;
}


Status DBImpl::InstallCompactionResults(CompactionState* compact) {
  mutex_.AssertHeld();
  Log(options_.info_log,  "Compacted %d@%d + %d@%d files => %lld bytes",
      compact->compaction->num_input_files(0),
      compact->compaction->level(),
      compact->compaction->num_input_files(1),
      compact->compaction->level() + 1,
      static_cast<long long>(compact->total_bytes));

  // Add compaction outputs
  compact->compaction->AddInputDeletions(compact->compaction->edit());
  const int level = compact->compaction->level();
  for (size_t i = 0; i < compact->outputs.size(); i++) {
    const CompactionState::Output& out = compact->outputs[i];
    compact->compaction->edit()->AddFile(
        level + 1,
        out.number, out.file_size, out.smallest, out.largest);
  }
  return versions_->LogAndApply(compact->compaction->edit(), &mutex_);
}

Status DBImpl::DoCompactionWork(CompactionState* compact) {
  const uint64_t start_micros = env_->NowMicros();
  int64_t imm_micros = 0;  // Micros spent doing imm_ compactions

  Log(options_.info_log,  "Compacting %d@%d + %d@%d files",
      compact->compaction->num_input_files(0),
      compact->compaction->level(),
      compact->compaction->num_input_files(1),
      compact->compaction->level() + 1);

  assert(versions_->NumLevelFiles(compact->compaction->level()) > 0);
  assert(compact->builder == NULL);
  assert(compact->outfile == NULL);
  if (snapshots_.empty()) {
    compact->smallest_snapshot = versions_->LastSequence();
  } else {
    compact->smallest_snapshot = snapshots_.oldest()->number_;
  }

  // Release mutex while we're actually doing the compaction work
  mutex_.Unlock();

  if (0 == compact->compaction->level())
      pthread_rwlock_rdlock(&gThreadLock1);

  Iterator* input = versions_->MakeInputIterator(compact->compaction);
  input->SeekToFirst();
  Status status;
  ParsedInternalKey ikey;
  std::string current_user_key;
  bool has_current_user_key = false;
  SequenceNumber last_sequence_for_key = kMaxSequenceNumber;

  KeyRetirement retire(user_comparator(), compact->smallest_snapshot, compact->compaction);

  for (; input->Valid() && !shutting_down_.Acquire_Load(); )
  {
    // Prioritize immutable compaction work
    imm_micros+=PrioritizeWork(0==compact->compaction->level());

    Slice key = input->key();
    if (compact->compaction->ShouldStopBefore(key) &&
        compact->builder != NULL) {
      status = FinishCompactionOutputFile(compact, input);
      if (!status.ok()) {
        break;
      }
    }

    // Handle key/value, add to state, etc.
    bool drop = retire(key);

    if (!drop) {
      // Open output file if necessary
      if (compact->builder == NULL) {
        status = OpenCompactionOutputFile(compact);
        if (!status.ok()) {
          break;
        }
      }
      if (compact->builder->NumEntries() == 0) {
        compact->current_output()->smallest.DecodeFrom(key);
      }
      compact->current_output()->largest.DecodeFrom(key);
      compact->builder->Add(key, input->value());

      // Close output file if it is big enough
      if (compact->builder->FileSize() >=
          compact->compaction->MaxOutputFileSize()) {
        status = FinishCompactionOutputFile(compact, input);
        if (!status.ok()) {
          break;
        }
      }
    }

    input->Next();
  }

  if (status.ok() && shutting_down_.Acquire_Load()) {
    status = Status::IOError("Deleting DB during compaction");
  }
  if (status.ok() && compact->builder != NULL) {
    status = FinishCompactionOutputFile(compact, input);
  }
  if (status.ok()) {
    status = input->status();
  }
  delete input;
  input = NULL;

  CompactionStats stats;
  stats.micros = env_->NowMicros() - start_micros - imm_micros;
  for (int which = 0; which < 2; which++) {
    for (int i = 0; i < compact->compaction->num_input_files(which); i++) {
      stats.bytes_read += compact->compaction->input(which, i)->file_size;
    }
  }
  for (size_t i = 0; i < compact->outputs.size(); i++) {
    stats.bytes_written += compact->outputs[i].file_size;
  }

  if (0 == compact->compaction->level())
      pthread_rwlock_unlock(&gThreadLock1);

  mutex_.Lock();
  stats_[compact->compaction->level() + 1].Add(stats);

  if (status.ok()) {
    if (0!=compact->num_entries)
      versions_->SetWriteRate(stats.micros/compact->num_entries);
    status = InstallCompactionResults(compact);
  }
  VersionSet::LevelSummaryStorage tmp;
  Log(options_.info_log,
      "compacted to: %s", versions_->LevelSummary(&tmp));
  return status;
}


int64_t
DBImpl::PrioritizeWork(
    bool IsLevel0)
{
    int64_t start_time;
    bool again;
    int ret_val;
    struct timespec timeout;

    start_time=env_->NowMicros();

    // loop while on hold due to higher priority stuff,
    //  but keep polling for need to handle imm_
    do
    {
        again=false;

        if (has_imm_.NoBarrier_Load() != NULL) {
            mutex_.Lock();
            if (imm_ != NULL) {
                if (IsLevel0)
                    pthread_rwlock_unlock(&gThreadLock1);
                pthread_rwlock_rdlock(&gThreadLock0);
                CompactMemTable();
                pthread_rwlock_unlock(&gThreadLock0);
                if (IsLevel0)
                    pthread_rwlock_rdlock(&gThreadLock1);
                bg_cv_.SignalAll();  // Wakeup MakeRoomForWrite() if necessary
            }   // if
            mutex_.Unlock();
        }   // if

        // pause to potentially hand off disk to
        //  memtable threads
#if defined(_POSIX_TIMEOUTS) && (_POSIX_TIMEOUTS - 200112L) >= 0L
        clock_gettime(CLOCK_REALTIME, &timeout);
        timeout.tv_sec+=1;
        ret_val=pthread_rwlock_timedwrlock(&gThreadLock0, &timeout);
#else
        // ugly spin lock
        ret_val=pthread_rwlock_trywrlock(&gThreadLock0);
        if (EBUSY==ret_val)
        {
            ret_val=ETIMEDOUT;
            env_->SleepForMicroseconds(10000);  // 10milliseconds
        }   // if
#endif
        if (0==ret_val)
            pthread_rwlock_unlock(&gThreadLock0);
        again=(ETIMEDOUT==ret_val);

        // Give priorities to level 0 compactions, unless
        //  this compaction is blocking a level 0 in this database
        if (!IsLevel0 && level0_good && !again)
        {
#if defined(_POSIX_TIMEOUTS) && (_POSIX_TIMEOUTS - 200112L) >= 0L
            clock_gettime(CLOCK_REALTIME, &timeout);
            timeout.tv_sec+=1;
            ret_val=pthread_rwlock_timedwrlock(&gThreadLock1, &timeout);
#else
            // ugly spin lock
            ret_val=pthread_rwlock_trywrlock(&gThreadLock1);
            if (EBUSY==ret_val)
            {
                ret_val=ETIMEDOUT;
                env_->SleepForMicroseconds(10000);  // 10milliseconds
            }   // if
#endif

            if (0==ret_val)
                pthread_rwlock_unlock(&gThreadLock1);
            again=again || (ETIMEDOUT==ret_val);
        }   // if
    } while(again);

    // let caller know how long was spent waiting.
    return(env_->NowMicros() - start_time);

}  // PrioritizeWork



namespace {
struct IterState {
  port::Mutex* mu;
  Version* version;
  MemTable* mem;
  MemTable* imm;
};

static void CleanupIteratorState(void* arg1, void* arg2) {
  IterState* state = reinterpret_cast<IterState*>(arg1);
  state->mu->Lock();
  state->mem->Unref();
  if (state->imm != NULL) state->imm->Unref();
  state->version->Unref();
  state->mu->Unlock();
  delete state;
}
}  // namespace

Iterator* DBImpl::NewInternalIterator(const ReadOptions& options,
                                      SequenceNumber* latest_snapshot) {
  IterState* cleanup = new IterState;
  mutex_.Lock();
  *latest_snapshot = versions_->LastSequence();

  // Collect together all needed child iterators
  std::vector<Iterator*> list;
  list.push_back(mem_->NewIterator());
  mem_->Ref();
  if (imm_ != NULL) {
    list.push_back(imm_->NewIterator());
    imm_->Ref();
  }
  versions_->current()->AddIterators(options, &list);
  Iterator* internal_iter =
      NewMergingIterator(&internal_comparator_, &list[0], list.size());
  versions_->current()->Ref();

  cleanup->mu = &mutex_;
  cleanup->mem = mem_;
  cleanup->imm = imm_;
  cleanup->version = versions_->current();
  internal_iter->RegisterCleanup(CleanupIteratorState, cleanup, NULL);

  mutex_.Unlock();
  return internal_iter;
}

Iterator* DBImpl::TEST_NewInternalIterator() {
  SequenceNumber ignored;
  return NewInternalIterator(ReadOptions(), &ignored);
}

int64_t DBImpl::TEST_MaxNextLevelOverlappingBytes() {
  MutexLock l(&mutex_);
  return versions_->MaxNextLevelOverlappingBytes();
}

Status DBImpl::Get(const ReadOptions& options,
                   const Slice& key,
                   std::string* value) {
  Status s;
  MutexLock l(&mutex_);
  SequenceNumber snapshot;
  if (options.snapshot != NULL) {
    snapshot = reinterpret_cast<const SnapshotImpl*>(options.snapshot)->number_;
  } else {
    snapshot = versions_->LastSequence();
  }

  MemTable* mem = mem_;
  MemTable* imm = imm_;
  Version* current = versions_->current();
  mem->Ref();
  if (imm != NULL) imm->Ref();
  current->Ref();

  bool have_stat_update = false;
  Version::GetStats stats;

  // Unlock while reading from files and memtables
  {
    mutex_.Unlock();
    // First look in the memtable, then in the immutable memtable (if any).
    LookupKey lkey(key, snapshot);
    if (mem->Get(lkey, value, &s)) {
      // Done
        __sync_add_and_fetch(&gPerfCounters->m_GetMem, 1);
    } else if (imm != NULL && imm->Get(lkey, value, &s)) {
      // Done
        __sync_add_and_fetch(&gPerfCounters->m_GetImm, 1);
    } else {
      s = current->Get(options, lkey, value, &stats);
      have_stat_update = true;
      __sync_add_and_fetch(&gPerfCounters->m_GetVersion, 1);
    }
    mutex_.Lock();
  }

  if (have_stat_update && current->UpdateStats(stats)) {
      // no compactions initiated by reads, takes too long
      // MaybeScheduleCompaction();
  }
  mem->Unref();
  if (imm != NULL) imm->Unref();
  current->Unref();

  __sync_add_and_fetch(&gPerfCounters->m_ApiGet, 1);

  return s;
}

Iterator* DBImpl::NewIterator(const ReadOptions& options) {
  SequenceNumber latest_snapshot;
  Iterator* internal_iter = NewInternalIterator(options, &latest_snapshot);
  return NewDBIterator(
      &dbname_, env_, user_comparator(), internal_iter,
      (options.snapshot != NULL
       ? reinterpret_cast<const SnapshotImpl*>(options.snapshot)->number_
       : latest_snapshot));
}

const Snapshot* DBImpl::GetSnapshot() {
  MutexLock l(&mutex_);
  return snapshots_.New(versions_->LastSequence());
}

void DBImpl::ReleaseSnapshot(const Snapshot* s) {
  MutexLock l(&mutex_);
  snapshots_.Delete(reinterpret_cast<const SnapshotImpl*>(s));
}

// Convenience methods
Status DBImpl::Put(const WriteOptions& o, const Slice& key, const Slice& val) {
  return DB::Put(o, key, val);
}

Status DBImpl::Delete(const WriteOptions& options, const Slice& key) {
  return DB::Delete(options, key);
}

Status DBImpl::Write(const WriteOptions& options, WriteBatch* my_batch) {
  Writer w(&mutex_);
  w.batch = my_batch;
  w.sync = options.sync;
  w.done = false;

  MutexLock l(&mutex_);
  writers_.push_back(&w);
  while (!w.done && &w != writers_.front()) {
    w.cv.Wait();
  }
  if (w.done) {
    return w.status;
  }

  // May temporarily unlock and wait.
  Status status = MakeRoomForWrite(my_batch == NULL);
  uint64_t last_sequence = versions_->LastSequence();
  Writer* last_writer = &w;
  if (status.ok() && my_batch != NULL) {  // NULL batch is for compactions
    WriteBatch* updates = BuildBatchGroup(&last_writer);
    WriteBatchInternal::SetSequence(updates, last_sequence + 1);
    last_sequence += WriteBatchInternal::Count(updates);

    // Add to log and apply to memtable.  We can release the lock
    // during this phase since &w is currently responsible for logging
    // and protects against concurrent loggers and concurrent writes
    // into mem_.
    {
      mutex_.Unlock();
      status = log_->AddRecord(WriteBatchInternal::Contents(updates));
      if (status.ok() && options.sync) {
        status = logfile_->Sync();
      }
      if (status.ok()) {
        status = WriteBatchInternal::InsertInto(updates, mem_);
      }
      mutex_.Lock();
    }
    if (updates == tmp_batch_) tmp_batch_->Clear();

    versions_->SetLastSequence(last_sequence);
  }

  while (true) {
    Writer* ready = writers_.front();
    writers_.pop_front();
    if (ready != &w) {
      ready->status = status;
      ready->done = true;
      ready->cv.Signal();
    }
    if (ready == last_writer) break;
  }

  // Notify new head of write queue
  if (!writers_.empty()) {
    writers_.front()->cv.Signal();
  }

  __sync_add_and_fetch(&gPerfCounters->m_ApiWrite, 1);

  return status;
}

// REQUIRES: Writer list must be non-empty
// REQUIRES: First writer must have a non-NULL batch
WriteBatch* DBImpl::BuildBatchGroup(Writer** last_writer) {
  assert(!writers_.empty());
  Writer* first = writers_.front();
  WriteBatch* result = first->batch;
  assert(result != NULL);

  size_t size = WriteBatchInternal::ByteSize(first->batch);

  // Allow the group to grow up to a maximum size, but if the
  // original write is small, limit the growth so we do not slow
  // down the small write too much.
  size_t max_size = 1 << 20;
  if (size <= (128<<10)) {
    max_size = size + (128<<10);
  }

  *last_writer = first;
  std::deque<Writer*>::iterator iter = writers_.begin();
  ++iter;  // Advance past "first"
  for (; iter != writers_.end(); ++iter) {
    Writer* w = *iter;
    if (w->sync && !first->sync) {
      // Do not include a sync write into a batch handled by a non-sync write.
      break;
    }

    if (w->batch != NULL) {
      size += WriteBatchInternal::ByteSize(w->batch);
      if (size > max_size) {
        // Do not make batch too big
        break;
      }

      // Append to *reuslt
      if (result == first->batch) {
        // Switch to temporary batch instead of disturbing caller's batch
        result = tmp_batch_;
        assert(WriteBatchInternal::Count(result) == 0);
        WriteBatchInternal::Append(result, first->batch);
      }
      WriteBatchInternal::Append(result, w->batch);
    }
    *last_writer = w;
  }
  return result;
}

// REQUIRES: mutex_ is held
// REQUIRES: this thread is currently at the front of the writer queue
Status DBImpl::MakeRoomForWrite(bool force) {
  mutex_.AssertHeld();
  assert(!writers_.empty());
  bool allow_delay = !force;
  Status s;
  int throttle;

  throttle=versions_->WriteThrottleUsec();
  if (0!=throttle)
  {
      mutex_.Unlock();
      /// slowing things down
      env_->SleepForMicroseconds(throttle);
      mutex_.Lock();
  }   // if

  // hint to background compaction.
  level0_good=(versions_->NumLevelFiles(0) < config::kL0_CompactionTrigger);

  while (true) {
    if (!bg_error_.ok()) {
      // Yield previous error
        __sync_add_and_fetch(&gPerfCounters->m_WriteError, 1);
      s = bg_error_;
      break;
    } else if (
        allow_delay &&
        versions_->NumLevelFiles(0) >= config::kL0_SlowdownWritesTrigger) {
      // We are getting close to hitting a hard limit on the number of
      // L0 files.  Rather than delaying a single write by several
      // seconds when we hit the hard limit, start delaying each
      // individual write by 1ms to reduce latency variance.  Also,
      // this delay hands over some CPU to the compaction thread in
      // case it is sharing the same core as the writer.
      mutex_.Unlock();
      env_->SleepForMicroseconds(1000);
      allow_delay = false;  // Do not delay a single write more than once
      __sync_add_and_fetch(&gPerfCounters->m_WriteSleep, 1);
      mutex_.Lock();
    } else if (!force &&
               (mem_->ApproximateMemoryUsage() <= options_.write_buffer_size)) {
      // There is room in current memtable
      __sync_add_and_fetch(&gPerfCounters->m_WriteNoWait, 1);
      break;
    } else if (imm_ != NULL) {
      // We have filled up the current memtable, but the previous
      // one is still being compacted, so we wait.
<<<<<<< HEAD
      __sync_add_and_fetch(&gPerfCounters->m_WriteWaitImm, 1);
=======
      Log(options_.info_log, "waiting 2...\n");
      MaybeScheduleCompaction();
>>>>>>> e38a31ec
      bg_cv_.Wait();
      Log(options_.info_log, "running 2...\n");
    } else if (versions_->NumLevelFiles(0) >= config::kL0_StopWritesTrigger) {
      // There are too many level-0 files.
      Log(options_.info_log, "waiting...\n");
      __sync_add_and_fetch(&gPerfCounters->m_WriteWaitLevel0, 1);
      bg_cv_.Wait();
      Log(options_.info_log, "running...\n");
    } else {
      // Attempt to switch to a new memtable and trigger compaction of old
      assert(versions_->PrevLogNumber() == 0);
      uint64_t new_log_number = versions_->NewFileNumber();
      WritableFile* lfile = NULL;
      __sync_add_and_fetch(&gPerfCounters->m_WriteNewMem, 1);
      s = env_->NewWritableFile(LogFileName(dbname_, new_log_number), &lfile);
      if (!s.ok()) {
        // Avoid chewing through file number space in a tight loop.
        versions_->ReuseFileNumber(new_log_number);
        break;
      }
      delete log_;
      delete logfile_;
      logfile_ = lfile;
      logfile_number_ = new_log_number;
      log_ = new log::Writer(lfile);
      imm_ = mem_;
      has_imm_.Release_Store(imm_);
      mem_ = new MemTable(internal_comparator_);
      mem_->Ref();
      force = false;   // Do not force another compaction if have room
      MaybeScheduleCompaction();
    }
  }
  return s;
}

bool DBImpl::GetProperty(const Slice& property, std::string* value) {
  value->clear();

  MutexLock l(&mutex_);
  Slice in = property;
  Slice prefix("leveldb.");
  if (!in.starts_with(prefix)) return false;
  in.remove_prefix(prefix.size());

  if (in.starts_with("num-files-at-level")) {
    in.remove_prefix(strlen("num-files-at-level"));
    uint64_t level;
    bool ok = ConsumeDecimalNumber(&in, &level) && in.empty();
    if (!ok || level >= config::kNumLevels) {
      return false;
    } else {
      char buf[100];
      snprintf(buf, sizeof(buf), "%d",
               versions_->NumLevelFiles(static_cast<int>(level)));
      *value = buf;
      return true;
    }
  } else if (in == "stats") {
    char buf[200];
    snprintf(buf, sizeof(buf),
             "                               Compactions\n"
             "Level  Files Size(MB) Time(sec) Read(MB) Write(MB)\n"
             "--------------------------------------------------\n"
             );
    value->append(buf);
    for (int level = 0; level < config::kNumLevels; level++) {
      int files = versions_->NumLevelFiles(level);
      if (stats_[level].micros > 0 || files > 0) {
        snprintf(
            buf, sizeof(buf),
            "%3d %8d %8.0f %9.0f %8.0f %9.0f\n",
            level,
            files,
            versions_->NumLevelBytes(level) / 1048576.0,
            stats_[level].micros / 1e6,
            stats_[level].bytes_read / 1048576.0,
            stats_[level].bytes_written / 1048576.0);
        value->append(buf);
      }
    }
    return true;
  } else if (in == "sstables") {
    *value = versions_->current()->DebugString();
    return true;
  }

  return false;
}

void DBImpl::GetApproximateSizes(
    const Range* range, int n,
    uint64_t* sizes) {
  // TODO(opt): better implementation
  Version* v;
  {
    MutexLock l(&mutex_);
    versions_->current()->Ref();
    v = versions_->current();
  }

  for (int i = 0; i < n; i++) {
    // Convert user_key into a corresponding internal key.
    InternalKey k1(range[i].start, kMaxSequenceNumber, kValueTypeForSeek);
    InternalKey k2(range[i].limit, kMaxSequenceNumber, kValueTypeForSeek);
    uint64_t start = versions_->ApproximateOffsetOf(v, k1);
    uint64_t limit = versions_->ApproximateOffsetOf(v, k2);
    sizes[i] = (limit >= start ? limit - start : 0);
  }

  {
    MutexLock l(&mutex_);
    v->Unref();
  }
}

// Default implementations of convenience methods that subclasses of DB
// can call if they wish
Status DB::Put(const WriteOptions& opt, const Slice& key, const Slice& value) {
  WriteBatch batch;
  batch.Put(key, value);
  return Write(opt, &batch);
}

Status DB::Delete(const WriteOptions& opt, const Slice& key) {
  WriteBatch batch;
  batch.Delete(key);
  return Write(opt, &batch);
}

DB::~DB() { }

Status DB::Open(const Options& options, const std::string& dbname,
                DB** dbptr) {
  *dbptr = NULL;

  DBImpl* impl = new DBImpl(options, dbname);
  impl->mutex_.Lock();
  VersionEdit edit;
  Status s = impl->Recover(&edit); // Handles create_if_missing, error_if_exists
  if (s.ok()) {
    uint64_t new_log_number = impl->versions_->NewFileNumber();
    WritableFile* lfile;
    s = options.env->NewWritableFile(LogFileName(dbname, new_log_number),
                                     &lfile);
    if (s.ok()) {
      edit.SetLogNumber(new_log_number);
      impl->logfile_ = lfile;
      impl->logfile_number_ = new_log_number;
      impl->log_ = new log::Writer(lfile);
      s = impl->versions_->LogAndApply(&edit, &impl->mutex_);
    }
    if (s.ok()) {
      impl->DeleteObsoleteFiles();
      impl->MaybeScheduleCompaction();
    }
  }
  impl->mutex_.Unlock();
  if (s.ok()) {
    *dbptr = impl;
  } else {
    delete impl;
  }

  __sync_add_and_fetch(&gPerfCounters->m_ApiOpen, 1);

  return s;
}

Snapshot::~Snapshot() {
}

Status DestroyDB(const std::string& dbname, const Options& options) {
  Env* env = options.env;
  std::vector<std::string> filenames;
  // Ignore error in case directory does not exist
  env->GetChildren(dbname, &filenames);
  if (filenames.empty()) {
    return Status::OK();
  }

  FileLock* lock;
  const std::string lockname = LockFileName(dbname);
  Status result = env->LockFile(lockname, &lock);
  if (result.ok()) {
    uint64_t number;
    FileType type;
    for (size_t i = 0; i < filenames.size(); i++) {
      if (ParseFileName(filenames[i], &number, &type) &&
          type != kDBLockFile) {  // Lock file will be deleted at end
        Status del = env->DeleteFile(dbname + "/" + filenames[i]);
        if (result.ok() && !del.ok()) {
          result = del;
        }
      }
    }
    env->UnlockFile(lock);  // Ignore error since state is already gone
    env->DeleteFile(lockname);
    env->DeleteDir(dbname);  // Ignore error in case dir contains other files
  }
  return result;
}

}  // namespace leveldb<|MERGE_RESOLUTION|>--- conflicted
+++ resolved
@@ -1409,12 +1409,9 @@
     } else if (imm_ != NULL) {
       // We have filled up the current memtable, but the previous
       // one is still being compacted, so we wait.
-<<<<<<< HEAD
+      Log(options_.info_log, "waiting 2...\n");
       __sync_add_and_fetch(&gPerfCounters->m_WriteWaitImm, 1);
-=======
-      Log(options_.info_log, "waiting 2...\n");
       MaybeScheduleCompaction();
->>>>>>> e38a31ec
       bg_cv_.Wait();
       Log(options_.info_log, "running 2...\n");
     } else if (versions_->NumLevelFiles(0) >= config::kL0_StopWritesTrigger) {
