// Copyright (c) 2011 The LevelDB Authors. All rights reserved.
// Use of this source code is governed by a BSD-style license that can be
// found in the LICENSE file. See the AUTHORS file for names of contributors.

#include "db/db_impl.h"

#include <time.h>
#include <algorithm>
#include <errno.h>
#include <set>
#include <string>
#include <stdint.h>
#include <stdio.h>
#include <unistd.h>
#include <vector>
#include "db/builder.h"
#include "db/db_iter.h"
#include "db/dbformat.h"
#include "db/filename.h"
#include "db/log_reader.h"
#include "db/log_writer.h"
#include "db/memtable.h"
#include "db/table_cache.h"
#include "db/version_set.h"
#include "db/write_batch_internal.h"
#include "leveldb/db.h"
#include "leveldb/env.h"
#include "leveldb/status.h"
#include "leveldb/table.h"
#include "leveldb/table_builder.h"
#include "port/port.h"
#include "table/block.h"
#include "table/merger.h"
#include "table/two_level_iterator.h"
#include "util/db_list.h"
#include "util/coding.h"
<<<<<<< HEAD
#include "util/flexcache.h"
=======
#include "util/hot_threads.h"
>>>>>>> 8b5c6bc1
#include "util/logging.h"
#include "util/mutexlock.h"
#include "util/thread_tasks.h"
#include "util/throttle.h"
#include "leveldb/perf_count.h"

#define __STDC_FORMAT_MACROS
#include <inttypes.h>

namespace leveldb {

// Information kept for every waiting writer
struct DBImpl::Writer {
  Status status;
  WriteBatch* batch;
  bool sync;
  bool done;
  port::CondVar cv;

  explicit Writer(port::Mutex* mu) : cv(mu) { }
};

struct DBImpl::CompactionState {
  Compaction* const compaction;

  // Sequence numbers < smallest_snapshot are not significant since we
  // will never have to service a snapshot below smallest_snapshot.
  // Therefore if we have seen a sequence number S <= smallest_snapshot,
  // we can drop all entries for the same key with sequence numbers < S.
  SequenceNumber smallest_snapshot;

  // Files produced by compaction
  struct Output {
    uint64_t number;
    uint64_t file_size;
    InternalKey smallest, largest;
  };
  std::vector<Output> outputs;

  // State kept for output being generated
  WritableFile* outfile;
  TableBuilder* builder;

  uint64_t total_bytes;
  uint64_t num_entries;

  Output* current_output() { return &outputs[outputs.size()-1]; }

  explicit CompactionState(Compaction* c)
      : compaction(c),
        outfile(NULL),
        builder(NULL),
        total_bytes(0),
        num_entries(0) {
  }
};

Value::~Value() {}

class StringValue : public Value {
 public:
  explicit StringValue(std::string& val) : value_(val) {}
  ~StringValue() {}

  StringValue& assign(const char* data, size_t size) {
    value_.assign(data, size);
    return *this;
  }

 private:
  std::string& value_;
};

// Fix user-supplied options to be reasonable
template <class T,class V>
static void ClipToRange(T* ptr, V minvalue, V maxvalue) {
  if (static_cast<V>(*ptr) > maxvalue) *ptr = maxvalue;
  if (static_cast<V>(*ptr) < minvalue) *ptr = minvalue;
}

Options SanitizeOptions(const std::string& dbname,
                        const InternalKeyComparator* icmp,
                        const InternalFilterPolicy* ipolicy,
                        const Options& src,
                        Cache * block_cache) {
  Options result = src;
  result.comparator = icmp;
  result.filter_policy = (src.filter_policy != NULL) ? ipolicy : NULL;
  ClipToRange(&result.max_open_files,            20,     50000);
  ClipToRange(&result.write_buffer_size,         64<<10, 1<<30);
  ClipToRange(&result.block_size,                1<<10,  4<<20);

  if (src.limited_developer_mem)
  {
      gMapSize=2*1024*1024L;
      if (2*1024*1024L < result.write_buffer_size) // let unit tests be smaller
          result.write_buffer_size=2*1024*1024L;
  }   // if

  if (result.info_log == NULL) {
    // Open a log file in the same directory as the db
    src.env->CreateDir(dbname);  // In case it does not exist
    src.env->RenameFile(InfoLogFileName(dbname), OldInfoLogFileName(dbname));
    Status s = src.env->NewLogger(InfoLogFileName(dbname), &result.info_log);
    if (!s.ok()) {
      // No place suitable for logging
      result.info_log = NULL;
    }
  }

  if (result.block_cache == NULL) {
      result.block_cache = block_cache;
  }
  return result;
}

DBImpl::DBImpl(const Options& options, const std::string& dbname)
    : double_cache(options),
      env_(options.env),
      internal_comparator_(options.comparator),
      internal_filter_policy_(options.filter_policy),
      options_(SanitizeOptions(
          dbname, &internal_comparator_, &internal_filter_policy_,
          options, block_cache())),
      owns_info_log_(options_.info_log != options.info_log),
      owns_cache_(options_.block_cache != options.block_cache),
      dbname_(dbname),
      db_lock_(NULL),
      shutting_down_(NULL),
      bg_cv_(&mutex_),
      mem_(new MemTable(internal_comparator_)),
      imm_(NULL),
      logfile_(NULL),
      logfile_number_(0),
      log_(NULL),
      tmp_batch_(new WriteBatch),
      bg_compaction_scheduled_(false),
      manual_compaction_(NULL),
      level0_good(true),
<<<<<<< HEAD
      throttle_end(0)
=======
      running_compactions_(0)
>>>>>>> 8b5c6bc1
{
  DBList()->AddDB(this, options_.is_internal_db);

  mem_->Ref();
  has_imm_.Release_Store(NULL);

  table_cache_ = new TableCache(dbname_, &options_, file_cache());

  versions_ = new VersionSet(dbname_, &options_, table_cache_,
                             &internal_comparator_);

  gFlexCache.SetTotalMemory(options_.total_leveldb_mem);

  options_.Dump(options_.info_log);
  Log(options_.info_log,"               File cache size: %zd", double_cache.GetCapacity(true));
  Log(options_.info_log,"              Block cache size: %zd", double_cache.GetCapacity(false));

}

DBImpl::~DBImpl() {
  DBList()->ReleaseDB(this, options_.is_internal_db);

  // Wait for background work to finish
  mutex_.Lock();
  shutting_down_.Release_Store(this);  // Any non-NULL value is ok
  while (IsCompactionScheduled()) {
    bg_cv_.Wait();
  }
  mutex_.Unlock();

  // make sure flex cache knows this db is gone
  //  (must follow ReleaseDB() call ... see above)
  gFlexCache.RecalculateAllocations();

  delete versions_;
  if (mem_ != NULL) mem_->Unref();
  if (imm_ != NULL) imm_->Unref();
  delete tmp_batch_;
  delete log_;
  delete logfile_;
  delete table_cache_;

  if (owns_info_log_) {
    delete options_.info_log;
  }
  if (db_lock_ != NULL) {
    env_->UnlockFile(db_lock_);
  }
}

Status DBImpl::NewDB() {
  VersionEdit new_db;
  new_db.SetComparatorName(user_comparator()->Name());
  new_db.SetLogNumber(0);
  new_db.SetNextFile(2);
  new_db.SetLastSequence(0);

  const std::string manifest = DescriptorFileName(dbname_, 1);
  WritableFile* file;
  Status s = env_->NewWritableFile(manifest, &file);
  if (!s.ok()) {
    return s;
  }
  {
    log::Writer log(file);
    std::string record;
    new_db.EncodeTo(&record);
    s = log.AddRecord(record);
    if (s.ok()) {
      s = file->Close();
    }
  }
  delete file;
  if (s.ok()) {
    // Make "CURRENT" file that points to the new manifest file.
    s = SetCurrentFile(env_, dbname_, 1);
  } else {
    env_->DeleteFile(manifest);
  }

  return s;
}

void DBImpl::MaybeIgnoreError(Status* s) const {
  if (s->ok() || options_.paranoid_checks) {
    // No change needed
  } else {
    Log(options_.info_log, "Ignoring error %s", s->ToString().c_str());
    *s = Status::OK();
  }
}

void DBImpl::DeleteObsoleteFiles()
{
  // Only run this routine when down to one
  //  simultaneous compaction
  if (RunningCompactionCount()<2)
  {
      // Make a set of all of the live files
      std::set<uint64_t> live = pending_outputs_;
      versions_->AddLiveFiles(&live);

      // prune the database root directory
      std::vector<std::string> filenames;
      env_->GetChildren(dbname_, &filenames); // Ignoring errors on purpose
      for (size_t i = 0; i < filenames.size(); i++) {
          KeepOrDelete(filenames[i], -1, live);
      }   // for

      // prune the table file directories
      for (int level=0; level<config::kNumLevels; ++level)
      {
          std::string dirname;

          filenames.clear();
          dirname=MakeDirName2(dbname_, level, "sst");
          env_->GetChildren(dirname, &filenames); // Ignoring errors on purpose
          for (size_t i = 0; i < filenames.size(); i++) {
              KeepOrDelete(filenames[i], level, live);
          }   // for
      }   // for
  }   // if
}

void
DBImpl::KeepOrDelete(
    const std::string & Filename,
    int Level,
    const std::set<uint64_t> & Live)
{
  uint64_t number;
  FileType type;
  bool keep = true;

  if (ParseFileName(Filename, &number, &type))
  {
      switch (type)
      {
          case kLogFile:
              keep = ((number >= versions_->LogNumber()) ||
                      (number == versions_->PrevLogNumber()));
              break;

          case kDescriptorFile:
              // Keep my manifest file, and any newer incarnations'
              // (in case there is a race that allows other incarnations)
              keep = (number >= versions_->ManifestFileNumber());
              break;

          case kTableFile:
              keep = (Live.find(number) != Live.end());
              break;

          case kTempFile:
              // Any temp files that are currently being written to must
              // be recorded in pending_outputs_, which is inserted into "Live"
              keep = (Live.find(number) != Live.end());
          break;

          case kCurrentFile:
          case kDBLockFile:
          case kInfoLogFile:
              keep = true;
              break;
      }   // switch

      if (!keep)
      {
          if (type == kTableFile) {
              // temporary hard coding of extra overlapped
              //  levels
              table_cache_->Evict(number, (Level<config::kNumOverlapLevels));
          }
          Log(options_.info_log, "Delete type=%d #%lld\n",
              int(type),
              static_cast<unsigned long long>(number));
          if (-1!=Level)
          {
              std::string file;

              file=TableFileName(dbname_, number, Level);
              env_->DeleteFile(file);
          }   // if
          else
          {
              env_->DeleteFile(dbname_ + "/" + Filename);
          }   // else
      }   // if
  }   // if
} // DBImpl::KeepOrDelete


Status DBImpl::Recover(VersionEdit* edit) {
  mutex_.AssertHeld();

  // Ignore error from CreateDir since the creation of the DB is
  // committed only when the descriptor is created, and this directory
  // may already exist from a previous failed creation attempt.
  env_->CreateDir(dbname_);
  assert(db_lock_ == NULL);
  Status s = env_->LockFile(LockFileName(dbname_), &db_lock_);
  if (!s.ok()) {
    return s;
  }

  if (!env_->FileExists(CurrentFileName(dbname_))) {
    if (options_.create_if_missing) {
      s = NewDB();
      if (!s.ok()) {
        return s;
      }
    } else {
      return Status::InvalidArgument(
          dbname_, "does not exist (create_if_missing is false)");
    }
  } else {
    if (options_.error_if_exists) {
      return Status::InvalidArgument(
          dbname_, "exists (error_if_exists is true)");
    }
  }

  // read manifest
  s = versions_->Recover();

  // Verify Riak 1.3 directory structure created and ready
  if (s.ok() && !TestForLevelDirectories(env_, dbname_, versions_->current()))
  {
      int level;
      std::string old_name, new_name;

      if (options_.create_if_missing)
      {
          // move files from old heirarchy to new
          s=MakeLevelDirectories(env_, dbname_);
          if (s.ok())
          {
              for (level=0; level<config::kNumLevels && s.ok(); ++level)
              {
                  const std::vector<FileMetaData*> & level_files(versions_->current()->GetFileList(level));
                  std::vector<FileMetaData*>::const_iterator it;

                  for (it=level_files.begin(); level_files.end()!=it && s.ok(); ++it)
                  {
                      new_name=TableFileName(dbname_, (*it)->number, level);

                      // test for partial completion
                      if (!env_->FileExists(new_name.c_str()))
                      {
                          old_name=TableFileName(dbname_, (*it)->number, -2);
                          s=env_->RenameFile(old_name, new_name);
                      }   // if
                  }   // for
              }   // for
          }   // if
          else
              return s;
      }   // if
      else
      {
          return Status::InvalidArgument(
              dbname_, "level directories do not exist (create_if_missing is false)");
      }   // else

  }   // if


  if (s.ok()) {
    SequenceNumber max_sequence(0);

    // Recover from all newer log files than the ones named in the
    // descriptor (new log files may have been added by the previous
    // incarnation without registering them in the descriptor).
    //
    // Note that PrevLogNumber() is no longer used, but we pay
    // attention to it in case we are recovering a database
    // produced by an older version of leveldb.
    const uint64_t min_log = versions_->LogNumber();
    const uint64_t prev_log = versions_->PrevLogNumber();
    std::vector<std::string> filenames;
    s = env_->GetChildren(dbname_, &filenames);
    if (!s.ok()) {
      return s;
    }
    uint64_t number;
    FileType type;
    std::vector<uint64_t> logs;
    for (size_t i = 0; i < filenames.size(); i++) {
      if (ParseFileName(filenames[i], &number, &type)
          && type == kLogFile
          && ((number >= min_log) || (number == prev_log))) {
        logs.push_back(number);
      }
    }

    // Recover in the order in which the logs were generated
    std::sort(logs.begin(), logs.end());
    for (size_t i = 0; i < logs.size(); i++) {
      s = RecoverLogFile(logs[i], edit, &max_sequence);

      // The previous incarnation may not have written any MANIFEST
      // records after allocating this log number.  So we manually
      // update the file number allocation counter in VersionSet.
      versions_->MarkFileNumberUsed(logs[i]);
    }

    if (s.ok()) {
      if (versions_->LastSequence() < max_sequence) {
        versions_->SetLastSequence(max_sequence);
      }
    }
  }

  return s;
}


void DBImpl::CheckCompactionState()
{
    mutex_.AssertHeld();
    bool log_flag, need_compaction;

    // Verify Riak 1.4 level sizing, run compactions to fix as necessary
    //  (also recompacts hard repair of all files to level 0)

    log_flag=false;
    need_compaction=false;

    // loop on pending background compactions
    //  reminder: mutex_ is held
    do
    {
        int level;

        // wait out executing compaction (Wait gives mutex to compactions)
        if (IsCompactionScheduled())
            bg_cv_.Wait();

        for (level=0, need_compaction=false;
             level<config::kNumLevels && !need_compaction;
             ++level)
        {
            if (versions_->IsLevelOverlapped(level)
                && config::kL0_SlowdownWritesTrigger<=versions_->NumLevelFiles(level))
            {
                need_compaction=true;
                MaybeScheduleCompaction();
                if (!log_flag)
                {
                    log_flag=true;
                    Log(options_.info_log, "Cleanup compactions started ... DB::Open paused");
                }   // if
            }   //if
        }   // for

    } while(IsCompactionScheduled() && need_compaction);

    if (log_flag)
        Log(options_.info_log, "Cleanup compactions completed ... DB::Open continuing");

    // prior code only called this function instead of CheckCompactionState
    //  (duplicates original Google functionality)
    else
        MaybeScheduleCompaction();

    return;

}  // DBImpl::CheckCompactionState()


Status DBImpl::RecoverLogFile(uint64_t log_number,
                              VersionEdit* edit,
                              SequenceNumber* max_sequence) {
  struct LogReporter : public log::Reader::Reporter {
    Env* env;
    Logger* info_log;
    const char* fname;
    Status* status;  // NULL if options_.paranoid_checks==false
    virtual void Corruption(size_t bytes, const Status& s) {
      Log(info_log, "%s%s: dropping %d bytes; %s",
          (this->status == NULL ? "(ignoring error) " : ""),
          fname, static_cast<int>(bytes), s.ToString().c_str());
      if (this->status != NULL && this->status->ok()) *this->status = s;
    }
  };

  mutex_.AssertHeld();

  // Open the log file
  std::string fname = LogFileName(dbname_, log_number);
  SequentialFile* file;
  Status status = env_->NewSequentialFile(fname, &file);
  if (!status.ok()) {
    MaybeIgnoreError(&status);
    return status;
  }

  // Create the log reader.
  LogReporter reporter;
  reporter.env = env_;
  reporter.info_log = options_.info_log;
  reporter.fname = fname.c_str();
  reporter.status = (options_.paranoid_checks ? &status : NULL);
  // We intentially make log::Reader do checksumming even if
  // paranoid_checks==false so that corruptions cause entire commits
  // to be skipped instead of propagating bad information (like overly
  // large sequence numbers).
  log::Reader reader(file, &reporter, true/*checksum*/,
                     0/*initial_offset*/);
  Log(options_.info_log, "Recovering log #%llu",
      (unsigned long long) log_number);

  // Read all the records and add to a memtable
  std::string scratch;
  Slice record;
  WriteBatch batch;
  MemTable* mem = NULL;
  while (reader.ReadRecord(&record, &scratch) &&
         status.ok()) {
    if (record.size() < 12) {
      reporter.Corruption(
          record.size(), Status::Corruption("log record too small"));
      continue;
    }
    WriteBatchInternal::SetContents(&batch, record);

    if (mem == NULL) {
      mem = new MemTable(internal_comparator_);
      mem->Ref();
    }
    status = WriteBatchInternal::InsertInto(&batch, mem);
    MaybeIgnoreError(&status);
    if (!status.ok()) {
      break;
    }
    const SequenceNumber last_seq =
        WriteBatchInternal::Sequence(&batch) +
        WriteBatchInternal::Count(&batch) - 1;
    if (last_seq > *max_sequence) {
      *max_sequence = last_seq;
    }

    if (mem->ApproximateMemoryUsage() > options_.write_buffer_size) {
      status = WriteLevel0Table(mem, edit, NULL);
      if (!status.ok()) {
        // Reflect errors immediately so that conditions like full
        // file-systems cause the DB::Open() to fail.
        break;
      }
      mem->Unref();
      mem = NULL;
    }
  }

  if (status.ok() && mem != NULL) {
    status = WriteLevel0Table(mem, edit, NULL);
    // Reflect errors immediately so that conditions like full
    // file-systems cause the DB::Open() to fail.
  }

  if (mem != NULL) mem->Unref();
  delete file;
  return status;
}

Status DBImpl::WriteLevel0Table(volatile MemTable* mem, VersionEdit* edit,
                                Version* base) {
  mutex_.AssertHeld();
  const uint64_t start_micros = env_->NowMicros();
  FileMetaData meta;
  meta.number = versions_->NewFileNumber();
  meta.level = 0;
  pending_outputs_.insert(meta.number);
  Iterator* iter = ((MemTable *)mem)->NewIterator();
  SequenceNumber smallest_snapshot;
  Log(options_.info_log, "Level-0 table #%llu: started",
      (unsigned long long) meta.number);

  if (snapshots_.empty()) {
    smallest_snapshot = versions_->LastSequence();
  } else {
    smallest_snapshot = snapshots_.oldest()->number_;
  }

  Status s;
  {
    Options local_options;

    mutex_.Unlock();

    // want the data slammed to disk as fast as possible,
    //  no compression for level 0.
    local_options=options_;
    local_options.compression=kNoCompression;
    s = BuildTable(dbname_, env_, local_options, user_comparator(), table_cache_, iter, &meta, smallest_snapshot);

    mutex_.Lock();
  }

  Log(options_.info_log, "Level-0 table #%llu: %llu bytes, %llu keys %s",
      (unsigned long long) meta.number,
      (unsigned long long) meta.file_size,
      (unsigned long long) meta.num_entries,
      s.ToString().c_str());
  delete iter;
  pending_outputs_.erase(meta.number);


  // Note that if file_size is zero, the file has been deleted and
  // should not be added to the manifest.
  int level = 0;
  if (s.ok() && meta.file_size > 0) {
    const Slice min_user_key = meta.smallest.user_key();
    const Slice max_user_key = meta.largest.user_key();
    if (base != NULL) {
        level = base->PickLevelForMemTableOutput(min_user_key, max_user_key);
        if (0!=level)
        {
            std::string old_name, new_name;

            old_name=TableFileName(dbname_, meta.number, 0);
            new_name=TableFileName(dbname_, meta.number, level);
            s=env_->RenameFile(old_name, new_name);
        }   // if
    }

    if (s.ok())
        edit->AddFile(level, meta.number, meta.file_size,
                      meta.smallest, meta.largest);
  }

  CompactionStats stats;
  stats.micros = env_->NowMicros() - start_micros;
  stats.bytes_written = meta.file_size;
  stats_[level].Add(stats);

  if (0!=meta.num_entries && s.ok())
  {
      // This SetWriteRate() call removed because this thread
      //  has priority (others blocked on mutex) and thus created
      //  misleading estimates of disk write speed
      // 2x since mem to disk, not disk to disk
      //      env_->SetWriteRate(2*stats.micros/meta.num_entries);
      // 2x since mem to disk, not disk to disk
      // env_->SetWriteRate(2*stats.micros/meta.num_entries);
  }   // if

  // Riak adds extra reference to file, must remove it
  //  in this race condition upon close
  if (s.ok() && shutting_down_.Acquire_Load()) {
      versions_->GetTableCache()->Evict(meta.number, true);
  }


  return s;
}

Status DBImpl::CompactMemTable() {
  mutex_.AssertHeld();
  assert(imm_ != NULL);

  // Save the contents of the memtable as a new Table
  VersionEdit edit;
  Version* base = versions_->current();
  base->Ref();
  Status s = WriteLevel0Table(imm_, &edit, base);
  base->Unref();

  if (s.ok() && shutting_down_.Acquire_Load()) {
    s = Status::IOError("Deleting DB during memtable compaction");
  }

  // Replace immutable memtable with the generated Table
  if (s.ok()) {
    edit.SetPrevLogNumber(0);
    edit.SetLogNumber(logfile_number_);  // Earlier logs no longer needed
    s = versions_->LogAndApply(&edit, &mutex_);
  }

  if (s.ok()) {
    // Commit to the new state
    imm_->Unref();
    imm_ = NULL;
    has_imm_.Release_Store(NULL);
    DeleteObsoleteFiles();
  }

  return s;
}

void DBImpl::CompactRange(const Slice* begin, const Slice* end) {
  int max_level_with_files = 1;
  {
    MutexLock l(&mutex_);
    Version* base = versions_->current();
    for (int level = 1; level < config::kNumLevels; level++) {
      if (base->OverlapInLevel(level, begin, end)) {
        max_level_with_files = level;
      }
    }
  }
  TEST_CompactMemTable(); // TODO(sanjay): Skip if memtable does not overlap
  for (int level = 0; level < max_level_with_files; level++) {
    TEST_CompactRange(level, begin, end);
  }
}

void DBImpl::TEST_CompactRange(int level, const Slice* begin,const Slice* end) {
  assert(level >= 0);
  assert(level + 1 < config::kNumLevels);

  InternalKey begin_storage, end_storage;

  ManualCompaction manual;
  manual.level = level;
  manual.done = false;
  if (begin == NULL) {
    manual.begin = NULL;
  } else {
    begin_storage = InternalKey(*begin, kMaxSequenceNumber, kValueTypeForSeek);
    manual.begin = &begin_storage;
  }
  if (end == NULL) {
    manual.end = NULL;
  } else {
    end_storage = InternalKey(*end, 0, static_cast<ValueType>(0));
    manual.end = &end_storage;
  }

  MutexLock l(&mutex_);
  while (!manual.done) {
    while (manual_compaction_ != NULL || IsCompactionScheduled()) {
      bg_cv_.Wait();
    }
    manual_compaction_ = &manual;
    MaybeScheduleCompaction();
    while (manual_compaction_ == &manual) {
      bg_cv_.Wait();
    }
  }
}

Status DBImpl::TEST_CompactMemTable() {
  // NULL batch means just wait for earlier writes to be done
  Status s = Write(WriteOptions(), NULL);
  if (s.ok()) {
    // Wait until the compaction completes
    MutexLock l(&mutex_);
    while (imm_ != NULL && bg_error_.ok()) {
      bg_cv_.Wait();
    }
    if (imm_ != NULL) {
      s = bg_error_;
    }
  }
  return s;
}

void DBImpl::MaybeScheduleCompaction() {
  mutex_.AssertHeld();

  int state, priority;
  bool push;

  // decide which background thread gets the compaction job
  state=0;
  priority=0;
  push=false;

  // writing of memory to disk: high priority
  if (NULL!=imm_)
  {
//      push=true;
  }   // if

  // merge level 0s to level 1
  else
  {
      Compaction * c_ptr;
      c_ptr=versions_->PickCompaction();

      // compaction of level 0 files:  high priority
      if (NULL!=c_ptr && c_ptr->level()==0)
      {
          push=true;
          priority=versions_->NumLevelFiles(0);
      }   // if
      else
      {
          priority=versions_->current()->WritePenalty();
      }   // else

      delete c_ptr;
  }   // if

  if (push)
  {
      // is something else already on background work queue
      if (bg_compaction_scheduled_)
          state=2;
      else
          state=1;
  }   // if


  if (bg_compaction_scheduled_ && !push) {
    // Already scheduled
  } else if (shutting_down_.Acquire_Load()) {
    // DB is being deleted; no more background compactions
  } else if (//imm_ == NULL &&
             manual_compaction_ == NULL &&
             !versions_->NeedsCompaction()) {
    // No work to be done
  } else {
    bg_compaction_scheduled_ = true;
    env_->Schedule(&DBImpl::BGWork, this, state, (NULL!=imm_), priority);
  }
}

void DBImpl::BGWork(void* db) {
  reinterpret_cast<DBImpl*>(db)->BackgroundCall();
}

void DBImpl::BackgroundCall() {
  MutexLock l(&mutex_);
  ++running_compactions_;
  Log(options_.info_log, "Background compact start: %u", running_compactions_);

  assert(IsCompactionScheduled());
  if (!shutting_down_.Acquire_Load()) {
    Status s = BackgroundCompaction();
    if (!s.ok()) {
      // Wait a little bit before retrying background compaction in
      // case this is an environmental problem and we do not want to
      // chew up resources for failed compactions for the duration of
      // the problem.
      bg_cv_.SignalAll();  // In case a waiter can proceed despite the error
      Log(options_.info_log, "Waiting after background compaction error: %s",
          s.ToString().c_str());
      mutex_.Unlock();
      env_->SleepForMicroseconds(1000000);
      mutex_.Lock();
    }
  }
  bg_compaction_scheduled_ = false;
  --running_compactions_;
  Log(options_.info_log, "Background compact done: %u", running_compactions_);

  // Previous compaction may have produced too many files in a level,
  // so reschedule another compaction if needed.
  if (!options_.is_repair)
      MaybeScheduleCompaction();
  bg_cv_.SignalAll();

}


void
DBImpl::BackgroundImmCompactCall() {
  MutexLock l(&mutex_);
  ++running_compactions_;
  Log(options_.info_log, "Background imm start: %u", running_compactions_);
  assert(NULL != imm_);
  if (!shutting_down_.Acquire_Load()) {
    Status s = CompactMemTable();
    if (!s.ok()) {
      // Wait a little bit before retrying background compaction in
      // case this is an environmental problem and we do not want to
      // chew up resources for failed compactions for the duration of
      // the problem.
      bg_cv_.SignalAll();  // In case a waiter can proceed despite the error
      Log(options_.info_log, "Waiting after background imm compaction error: %s",
          s.ToString().c_str());
      mutex_.Unlock();
      env_->SleepForMicroseconds(1000000);
      mutex_.Lock();
    }
  }
//  IsCompactionScheduled() = false;
  --running_compactions_;
  Log(options_.info_log, "Background imm done: %u", running_compactions_);

  // Previous compaction may have produced too many files in a level,
  // so reschedule another compaction if needed.
  if (!options_.is_repair)
      MaybeScheduleCompaction();

  // shutdown is waiting for this imm_ to clear
  if (shutting_down_.Acquire_Load()) {

    // must abandon data in memory ... hope recovery log works
    imm_->Unref();
    imm_ = NULL;
    has_imm_.Release_Store(NULL);
  } // if

  bg_cv_.SignalAll();
}



Status DBImpl::BackgroundCompaction() {
  Status status;

  mutex_.AssertHeld();

#if 0
  if (imm_ != NULL) {
    pthread_rwlock_rdlock(&gThreadLock0);
    status=CompactMemTable();
    pthread_rwlock_unlock(&gThreadLock0);
    return status;
  }
#endif

  Compaction* c;
  bool is_manual = (manual_compaction_ != NULL);
  InternalKey manual_end;
  if (is_manual) {
    ManualCompaction* m = (ManualCompaction *) manual_compaction_;
    c = versions_->CompactRange(m->level, m->begin, m->end);
    m->done = (c == NULL);
    if (c != NULL) {
      manual_end = c->input(0, c->num_input_files(0) - 1)->largest;
    }
    Log(options_.info_log,
        "Manual compaction at level-%d from %s .. %s; will stop at %s\n",
        m->level,
        (m->begin ? m->begin->DebugString().c_str() : "(begin)"),
        (m->end ? m->end->DebugString().c_str() : "(end)"),
        (m->done ? "(end)" : manual_end.DebugString().c_str()));
  } else {
    c = versions_->PickCompaction();
  }


  if (c == NULL) {
    // Nothing to do
  } else if (!is_manual && c->IsTrivialMove()) {
    // Move file to next level
    assert(c->num_input_files(0) == 1);
    std::string old_name, new_name;
    FileMetaData* f = c->input(0, 0);

    old_name=TableFileName(dbname_, f->number, c->level());
    new_name=TableFileName(dbname_, f->number, c->level() +1);
    status=env_->RenameFile(old_name, new_name);

    if (status.ok())
    {
        c->edit()->DeleteFile(c->level(), f->number);
        c->edit()->AddFile(c->level() + 1, f->number, f->file_size,
                           f->smallest, f->largest);
        status = versions_->LogAndApply(c->edit(), &mutex_);

        // if LogAndApply fails, should file be renamed back to original spot?
        VersionSet::LevelSummaryStorage tmp;
        Log(options_.info_log, "Moved #%lld to level-%d %lld bytes %s: %s\n",
            static_cast<unsigned long long>(f->number),
            c->level() + 1,
            static_cast<unsigned long long>(f->file_size),
            status.ToString().c_str(),
            versions_->LevelSummary(&tmp));
    }  // if
  } else {
    CompactionState* compact = new CompactionState(c);
    status = DoCompactionWork(compact);
    CleanupCompaction(compact);
    c->ReleaseInputs();
    DeleteObsoleteFiles();
  }
  delete c;

  if (status.ok()) {
    // Done
  } else if (shutting_down_.Acquire_Load()) {
    // Ignore compaction errors found during shutting down
  } else {
    Log(options_.info_log,
        "Compaction error: %s", status.ToString().c_str());
    if (options_.paranoid_checks && bg_error_.ok()) {
      bg_error_ = status;
    }
  }

  if (is_manual) {
    ManualCompaction* m = (ManualCompaction *)manual_compaction_;
    if (!status.ok()) {
      m->done = true;
    }
    if (!m->done) {
      // We only compacted part of the requested range.  Update *m
      // to the range that is left to be compacted.
      m->tmp_storage = manual_end;
      m->begin = &m->tmp_storage;
    }
    manual_compaction_ = NULL;
  }

  return status;
}

void DBImpl::CleanupCompaction(CompactionState* compact) {
  mutex_.AssertHeld();
  if (compact->builder != NULL) {
    // May happen if we get a shutdown call in the middle of compaction
    compact->builder->Abandon();
    delete compact->builder;
  } else {
    assert(compact->outfile == NULL);
  }
  delete compact->outfile;
  for (size_t i = 0; i < compact->outputs.size(); i++) {
    const CompactionState::Output& out = compact->outputs[i];
    pending_outputs_.erase(out.number);
  }
  delete compact;
}

Status DBImpl::OpenCompactionOutputFile(CompactionState* compact) {
  assert(compact != NULL);
  assert(compact->builder == NULL);
  uint64_t file_number;
  {
    mutex_.Lock();
    file_number = versions_->NewFileNumber();
    pending_outputs_.insert(file_number);
    CompactionState::Output out;
    out.number = file_number;
    out.smallest.Clear();
    out.largest.Clear();
    compact->outputs.push_back(out);
    mutex_.Unlock();
  }

  // Make the output file
  std::string fname = TableFileName(dbname_, file_number, compact->compaction->level()+1);
  Status s = env_->NewWritableFile(fname, &compact->outfile);
  if (s.ok()) {
    compact->builder = new TableBuilder(options_, compact->outfile);
  }
  return s;
}

Status DBImpl::FinishCompactionOutputFile(CompactionState* compact,
                                          Iterator* input) {
  assert(compact != NULL);
  assert(compact->outfile != NULL);
  assert(compact->builder != NULL);

  const uint64_t output_number = compact->current_output()->number;
  assert(output_number != 0);

  // Check for iterator errors
  Status s = input->status();
  const uint64_t current_entries = compact->builder->NumEntries();
  if (s.ok()) {
    s = compact->builder->Finish();
  } else {
    compact->builder->Abandon();
  }
  const uint64_t current_bytes = compact->builder->FileSize();
  compact->current_output()->file_size = current_bytes;
  compact->total_bytes += current_bytes;
  compact->num_entries += compact->builder->NumEntries();
  delete compact->builder;
  compact->builder = NULL;

  // Finish and check for file errors
  if (s.ok()) {
    s = compact->outfile->Sync();
  }
  if (s.ok()) {
    s = compact->outfile->Close();
  }
  delete compact->outfile;
  compact->outfile = NULL;

  if (s.ok() && current_entries > 0) {
    // Verify that the table is usable
    Iterator* iter = table_cache_->NewIterator(ReadOptions(),
                                               output_number,
                                               current_bytes,
                                               compact->compaction->level()+1);
    s = iter->status();
    delete iter;
    if (s.ok()) {
      Log(options_.info_log,
          "Generated table #%llu: %lld keys, %lld bytes",
          (unsigned long long) output_number,
          (unsigned long long) current_entries,
          (unsigned long long) current_bytes);
    }
  }
  return s;
}


Status DBImpl::InstallCompactionResults(CompactionState* compact) {
  mutex_.AssertHeld();
  Log(options_.info_log,  "Compacted %d@%d + %d@%d files => %lld bytes",
      compact->compaction->num_input_files(0),
      compact->compaction->level(),
      compact->compaction->num_input_files(1),
      compact->compaction->level() + 1,
      static_cast<long long>(compact->total_bytes));

  // Add compaction outputs
  compact->compaction->AddInputDeletions(compact->compaction->edit());
  const int level = compact->compaction->level();
  for (size_t i = 0; i < compact->outputs.size(); i++) {
    const CompactionState::Output& out = compact->outputs[i];
    compact->compaction->edit()->AddFile(
        level + 1,
        out.number, out.file_size, out.smallest, out.largest);
  }
  return versions_->LogAndApply(compact->compaction->edit(), &mutex_);
}

Status DBImpl::DoCompactionWork(CompactionState* compact) {

  Log(options_.info_log,  "Compacting %d@%d + %d@%d files",
      compact->compaction->num_input_files(0),
      compact->compaction->level(),
      compact->compaction->num_input_files(1),
      compact->compaction->level() + 1);

  assert(versions_->NumLevelFiles(compact->compaction->level()) > 0);
  assert(compact->builder == NULL);
  assert(compact->outfile == NULL);
  if (snapshots_.empty()) {
    compact->smallest_snapshot = versions_->LastSequence();
  } else {
    compact->smallest_snapshot = snapshots_.oldest()->number_;
  }

  // Release mutex while we're actually doing the compaction work
  mutex_.Unlock();

  bool is_level0_compaction=(0 == compact->compaction->level());

  if (is_level0_compaction)
      pthread_rwlock_rdlock(&gThreadLock1);

  const uint64_t start_micros = env_->NowMicros();
  int64_t imm_micros = 0;  // Micros spent doing imm_ compactions


  Iterator* input = versions_->MakeInputIterator(compact->compaction);
  input->SeekToFirst();
  Status status;
  ParsedInternalKey ikey;
  std::string current_user_key;

  KeyRetirement retire(user_comparator(), compact->smallest_snapshot, compact->compaction);

  for (; input->Valid() && !shutting_down_.Acquire_Load(); )
  {
    // Prioritize compaction work ... every 100 keys
#if 0
    if (NULL==compact->builder
	|| 0==(compact->builder->NumEntries() % 100))
      imm_micros+=PrioritizeWork(is_level0_compaction);
#endif

    Slice key = input->key();
    if (compact->builder != NULL
        && compact->compaction->ShouldStopBefore(key, compact->builder->NumEntries())) {

      status = FinishCompactionOutputFile(compact, input);
      if (!status.ok()) {
        break;
      }
    }

    // Handle key/value, add to state, etc.
    bool drop = retire(key);

    if (!drop) {
      // Open output file if necessary
      if (compact->builder == NULL) {
        status = OpenCompactionOutputFile(compact);
        if (!status.ok()) {
          break;
        }
      }
      if (compact->builder->NumEntries() == 0) {
        compact->current_output()->smallest.DecodeFrom(key);
      }
      compact->current_output()->largest.DecodeFrom(key);
      compact->builder->Add(key, input->value());

      // update throttle ... now, end of compaction may be too late
      //   but not too often since NowMicros can be costly
      size_t entry_count;
      entry_count=compact->num_entries + compact->builder->NumEntries();

      // every so often see if priority needs to change
      if (1==(entry_count % 1000) && 1000<entry_count)
      {
          // test for priority change
          if (!is_level0_compaction)
          {
              // raise this compaction's priority if it is blocking a
              //  dire compaction of level 0 files
              if ((int)config::kL0_SlowdownWritesTrigger < versions_->current()->NumFiles(0))
              {
                  pthread_rwlock_rdlock(&gThreadLock1);
                  is_level0_compaction=true;
              }   // if
          }   // if
      }   // if

      // Close output file if it is big enough
      if (compact->builder->FileSize() >=
          compact->compaction->MaxOutputFileSize()) {
        status = FinishCompactionOutputFile(compact, input);
        if (!status.ok()) {
          break;
        }
      }
    }

    input->Next();
  }

  if (status.ok() && shutting_down_.Acquire_Load()) {
    status = Status::IOError("Deleting DB during compaction");

    // cleanup Riak modification that adds extra reference
    //  to overlap levels files.
    if (compact->compaction->level() < config::kNumOverlapLevels)
    {
        for (size_t i = 0; i < compact->outputs.size(); i++) {
            const CompactionState::Output& out = compact->outputs[i];
            versions_->GetTableCache()->Evict(out.number, true);
        }   // for
    }   // if
  }
  if (status.ok() && compact->builder != NULL) {
    status = FinishCompactionOutputFile(compact, input);
  }
  if (status.ok()) {
    status = input->status();
  }
  delete input;
  input = NULL;

  CompactionStats stats;
  stats.micros = env_->NowMicros() - start_micros - imm_micros;
  for (int which = 0; which < 2; which++) {
    for (int i = 0; i < compact->compaction->num_input_files(which); i++) {
      stats.bytes_read += compact->compaction->input(which, i)->file_size;
    }
  }
  for (size_t i = 0; i < compact->outputs.size(); i++) {
    stats.bytes_written += compact->outputs[i].file_size;
  }

  if (is_level0_compaction)
      pthread_rwlock_unlock(&gThreadLock1);

  mutex_.Lock();
  stats_[compact->compaction->level() + 1].Add(stats);

  if (status.ok()) {
    if (0!=compact->num_entries)
        SetThrottleWriteRate((env_->NowMicros() - start_micros - imm_micros), compact->num_entries,
                            is_level0_compaction, env_->GetBackgroundBacklog());
    status = InstallCompactionResults(compact);
  }
  VersionSet::LevelSummaryStorage tmp;
  Log(options_.info_log,
      "compacted to: %s", versions_->LevelSummary(&tmp));
  return status;
}


int64_t
DBImpl::PrioritizeWork(
    bool IsLevel0)
{
    int64_t start_time;
    bool again;
    int ret_val;
    struct timespec timeout;

    start_time=env_->NowMicros();

    // loop while on hold due to higher priority stuff,
    //  but keep polling for need to handle imm_
    do
    {
        again=false;

        if (has_imm_.NoBarrier_Load() != NULL) {
            mutex_.Lock();
            if (imm_ != NULL) {
                if (IsLevel0)
                    pthread_rwlock_unlock(&gThreadLock1);
                pthread_rwlock_rdlock(&gThreadLock0);
                CompactMemTable();
                pthread_rwlock_unlock(&gThreadLock0);
                if (IsLevel0)
                    pthread_rwlock_rdlock(&gThreadLock1);
                bg_cv_.SignalAll();  // Wakeup MakeRoomForWrite() if necessary
            }   // if
            mutex_.Unlock();
        }   // if

        // pause to potentially hand off disk to
        //  memtable threads
#if defined(_POSIX_TIMEOUTS) && (_POSIX_TIMEOUTS - 200112L) >= 0L
        clock_gettime(CLOCK_REALTIME, &timeout);
        timeout.tv_sec+=1;
        ret_val=pthread_rwlock_timedwrlock(&gThreadLock0, &timeout);
#else
        // ugly spin lock
        ret_val=pthread_rwlock_trywrlock(&gThreadLock0);
        if (EBUSY==ret_val)
        {
            ret_val=ETIMEDOUT;
            env_->SleepForMicroseconds(10000);  // 10milliseconds
        }   // if
#endif
        if (0==ret_val)
            pthread_rwlock_unlock(&gThreadLock0);
        again=(ETIMEDOUT==ret_val);

        // Give priorities to level 0 compactions, unless
        //  this compaction is blocking a level 0 in this database
        if (!IsLevel0 && level0_good && !again)
        {
#if defined(_POSIX_TIMEOUTS) && (_POSIX_TIMEOUTS - 200112L) >= 0L
            clock_gettime(CLOCK_REALTIME, &timeout);
            timeout.tv_sec+=1;
            ret_val=pthread_rwlock_timedwrlock(&gThreadLock1, &timeout);
#else
            // ugly spin lock
            ret_val=pthread_rwlock_trywrlock(&gThreadLock1);
            if (EBUSY==ret_val)
            {
                ret_val=ETIMEDOUT;
                env_->SleepForMicroseconds(10000);  // 10milliseconds
            }   // if
#endif

            if (0==ret_val)
                pthread_rwlock_unlock(&gThreadLock1);
            again=again || (ETIMEDOUT==ret_val);
        }   // if
    } while(again);

    // let caller know how long was spent waiting.
    return(env_->NowMicros() - start_time);

}  // PrioritizeWork



namespace {
struct IterState {
  port::Mutex* mu;
  Version* version;
  MemTable* mem;
  volatile MemTable* imm;
};

static void CleanupIteratorState(void* arg1, void* arg2) {
  IterState* state = reinterpret_cast<IterState*>(arg1);
  state->mu->Lock();
  state->mem->Unref();
  if (state->imm != NULL) state->imm->Unref();
  state->version->Unref();
  state->mu->Unlock();
  delete state;
}
}  // namespace

Iterator* DBImpl::NewInternalIterator(const ReadOptions& options,
                                      SequenceNumber* latest_snapshot) {
  IterState* cleanup = new IterState;
  mutex_.Lock();
  *latest_snapshot = versions_->LastSequence();

  // Collect together all needed child iterators
  std::vector<Iterator*> list;
  list.push_back(mem_->NewIterator());
  mem_->Ref();
  if (imm_ != NULL) {
     list.push_back(((MemTable *)imm_)->NewIterator());
    imm_->Ref();
  }
  versions_->current()->AddIterators(options, &list);
  Iterator* internal_iter =
      NewMergingIterator(&internal_comparator_, &list[0], list.size());
  versions_->current()->Ref();

  cleanup->mu = &mutex_;
  cleanup->mem = mem_;
  cleanup->imm = imm_;
  cleanup->version = versions_->current();
  internal_iter->RegisterCleanup(CleanupIteratorState, cleanup, NULL);

  mutex_.Unlock();
  return internal_iter;
}

Iterator* DBImpl::TEST_NewInternalIterator() {
  SequenceNumber ignored;
  return NewInternalIterator(ReadOptions(), &ignored);
}

int64_t DBImpl::TEST_MaxNextLevelOverlappingBytes() {
  MutexLock l(&mutex_);
  return versions_->MaxNextLevelOverlappingBytes();
}

Status DBImpl::Get(const ReadOptions& options,
                   const Slice& key,
                   std::string* value) {
  StringValue stringvalue(*value);
  return DBImpl::Get(options, key, &stringvalue);
}

Status DBImpl::Get(const ReadOptions& options,
                   const Slice& key,
                   Value* value) {
  Status s;
  MutexLock l(&mutex_);
  SequenceNumber snapshot;
  if (options.snapshot != NULL) {
    snapshot = reinterpret_cast<const SnapshotImpl*>(options.snapshot)->number_;
  } else {
    snapshot = versions_->LastSequence();
  }

  MemTable* mem = mem_;
  volatile MemTable* imm = imm_;
  Version* current = versions_->current();
  mem->Ref();
  if (imm != NULL) imm->Ref();
  current->Ref();

  bool have_stat_update = false;
  Version::GetStats stats;

  // Unlock while reading from files and memtables
  {
    mutex_.Unlock();
    // First look in the memtable, then in the immutable memtable (if any).
    LookupKey lkey(key, snapshot);
    if (mem->Get(lkey, value, &s)) {
      // Done
        gPerfCounters->Inc(ePerfGetMem);
    } else if (imm != NULL && ((MemTable *)imm)->Get(lkey, value, &s)) {
      // Done
        gPerfCounters->Inc(ePerfGetImm);
    } else {
      s = current->Get(options, lkey, value, &stats);
      have_stat_update = true;
      gPerfCounters->Inc(ePerfGetVersion);
    }
    mutex_.Lock();
  }

  if (have_stat_update && current->UpdateStats(stats)) {
      // no compactions initiated by reads, takes too long
      // MaybeScheduleCompaction();
  }
  mem->Unref();
  if (imm != NULL) imm->Unref();
  current->Unref();

  gPerfCounters->Inc(ePerfApiGet);

  return s;
}

Iterator* DBImpl::NewIterator(const ReadOptions& options) {
  SequenceNumber latest_snapshot;
  Iterator* internal_iter = NewInternalIterator(options, &latest_snapshot);
  gPerfCounters->Inc(ePerfIterNew);
  return NewDBIterator(
      &dbname_, env_, user_comparator(), internal_iter,
      (options.snapshot != NULL
       ? reinterpret_cast<const SnapshotImpl*>(options.snapshot)->number_
       : latest_snapshot));
}

const Snapshot* DBImpl::GetSnapshot() {
  MutexLock l(&mutex_);
  return snapshots_.New(versions_->LastSequence());
}

void DBImpl::ReleaseSnapshot(const Snapshot* s) {
  MutexLock l(&mutex_);
  snapshots_.Delete(reinterpret_cast<const SnapshotImpl*>(s));
}

// Convenience methods
Status DBImpl::Put(const WriteOptions& o, const Slice& key, const Slice& val) {
  return DB::Put(o, key, val);
}

Status DBImpl::Delete(const WriteOptions& options, const Slice& key) {
  return DB::Delete(options, key);
}

Status DBImpl::Write(const WriteOptions& options, WriteBatch* my_batch) {
  Status status;
  int throttle(0);

  Writer w(&mutex_);
  w.batch = my_batch;
  w.sync = options.sync;
  w.done = false;

  {  // place mutex_ within a block
     //  not changing tabs to ease compare to Google sources
  MutexLock l(&mutex_);
  writers_.push_back(&w);
  while (!w.done && &w != writers_.front()) {
    w.cv.Wait();
  }
  if (w.done) {
    return w.status;  // skips throttle ... maintenance unfriendly coding, bastards
  }

  // May temporarily unlock and wait.
  status = MakeRoomForWrite(my_batch == NULL);
  uint64_t last_sequence = versions_->LastSequence();
  Writer* last_writer = &w;
  if (status.ok() && my_batch != NULL) {  // NULL batch is for compactions
    WriteBatch* updates = BuildBatchGroup(&last_writer);
    WriteBatchInternal::SetSequence(updates, last_sequence + 1);
    last_sequence += WriteBatchInternal::Count(updates);

    // Add to log and apply to memtable.  We can release the lock
    // during this phase since &w is currently responsible for logging
    // and protects against concurrent loggers and concurrent writes
    // into mem_.
    {
      mutex_.Unlock();
      status = log_->AddRecord(WriteBatchInternal::Contents(updates));
      if (status.ok() && options.sync) {
        status = logfile_->Sync();
      }
      if (status.ok()) {
        status = WriteBatchInternal::InsertInto(updates, mem_);
      }
      mutex_.Lock();
    }
    if (updates == tmp_batch_) tmp_batch_->Clear();

    versions_->SetLastSequence(last_sequence);
  }

  while (true) {
    Writer* ready = writers_.front();
    writers_.pop_front();
    if (ready != &w) {
      ready->status = status;
      ready->done = true;
      ready->cv.Signal();
    }
    if (ready == last_writer) break;
  }

  // Notify new head of write queue
  if (!writers_.empty()) {
    writers_.front()->cv.Signal();
  }

  gPerfCounters->Inc(ePerfApiWrite);

  // protect use of versions_ ... still within scope of mutex_ lock
  throttle=versions_->WriteThrottleUsec(IsCompactionScheduled());
  }  // release  MutexLock l(&mutex_)


  // throttle on exit to reduce possible reordering
  if (0!=throttle)
  {
      uint64_t now, remaining_wait, new_end, batch_wait;
      int batch_count;

      /// slowing each call down sequentially
      MutexLock l(&throttle_mutex_);

      // server may have been busy since previous write,
      //  use only the remaining time as throttle
      now=env_->NowMicros();

      if (now < throttle_end)
      {

          remaining_wait=throttle_end - now;
          env_->SleepForMicroseconds(remaining_wait);
          new_end=now+remaining_wait+throttle;

          gPerfCounters->Add(ePerfDebug0, remaining_wait);
      }   // if
      else
      {
          remaining_wait=0;
          new_end=now + throttle;
      }   // else

      // throttle is per key write, how many in batch?
      batch_count=(NULL!=my_batch ? WriteBatchInternal::Count(my_batch) : 1);
      if (0 < batch_count)  // unclear if Count() could return zero
          --batch_count;
      batch_wait=throttle * batch_count;

      // only wait on batch if extends beyond potential wait period
      if (now + remaining_wait < throttle_end + batch_wait)
      {
          remaining_wait=throttle_end + batch_wait - (now + remaining_wait);
          env_->SleepForMicroseconds(remaining_wait);
          new_end +=remaining_wait;

          gPerfCounters->Add(ePerfDebug0, remaining_wait);
      }   // if

      throttle_end=new_end;
  }   // if

  // throttle not needed, kill off old wait time
  else if (0!=throttle_end)
  {
      throttle_end=0;
  }   // else if

  return status;
}

// REQUIRES: Writer list must be non-empty
// REQUIRES: First writer must have a non-NULL batch
WriteBatch* DBImpl::BuildBatchGroup(Writer** last_writer) {
  assert(!writers_.empty());
  Writer* first = writers_.front();
  WriteBatch* result = first->batch;
  assert(result != NULL);

  size_t size = WriteBatchInternal::ByteSize(first->batch);

  // Allow the group to grow up to a maximum size, but if the
  // original write is small, limit the growth so we do not slow
  // down the small write too much.
  size_t max_size = 1 << 20;
  if (size <= (128<<10)) {
    max_size = size + (128<<10);
  }

  *last_writer = first;
  std::deque<Writer*>::iterator iter = writers_.begin();
  ++iter;  // Advance past "first"
  for (; iter != writers_.end(); ++iter) {
    Writer* w = *iter;
    if (w->sync && !first->sync) {
      // Do not include a sync write into a batch handled by a non-sync write.
      break;
    }

    if (w->batch != NULL) {
      size += WriteBatchInternal::ByteSize(w->batch);
      if (size > max_size) {
        // Do not make batch too big
        break;
      }

      // Append to *reuslt
      if (result == first->batch) {
        // Switch to temporary batch instead of disturbing caller's batch
        result = tmp_batch_;
        assert(WriteBatchInternal::Count(result) == 0);
        WriteBatchInternal::Append(result, first->batch);
      }
      WriteBatchInternal::Append(result, w->batch);
    }
    *last_writer = w;
  }
  return result;
}

// REQUIRES: mutex_ is held
// REQUIRES: this thread is currently at the front of the writer queue
Status DBImpl::MakeRoomForWrite(bool force) {
  mutex_.AssertHeld();
  assert(!writers_.empty());
  bool allow_delay = !force;
  Status s;

  if (force)
      Log(options_.info_log,
          "\"force\" parameter passed to MakeRoomForWrite");

  // hint to background compaction.
  level0_good=(versions_->NumLevelFiles(0) < (int)config::kL0_CompactionTrigger);

  while (true) {
    if (!bg_error_.ok()) {
      // Yield previous error
        gPerfCounters->Inc(ePerfWriteError);
      s = bg_error_;
      break;
    } else if (
        allow_delay &&
        versions_->NumLevelFiles(0) >= (int)config::kL0_SlowdownWritesTrigger) {
      // We are getting close to hitting a hard limit on the number of
      // L0 files.  Rather than delaying a single write by several
      // seconds when we hit the hard limit, start delaying each
      // individual write by 1ms to reduce latency variance.  Also,
      // this delay hands over some CPU to the compaction thread in
      // case it is sharing the same core as the writer.
      mutex_.Unlock();
#if 0   // see if this impacts smoothing or helps (but keep the counts)
      env_->SleepForMicroseconds(1000);
#endif
      allow_delay = false;  // Do not delay a single write more than once
      gPerfCounters->Inc(ePerfWriteSleep);
      mutex_.Lock();
    } else if (!force &&
               (mem_->ApproximateMemoryUsage() <= options_.write_buffer_size)) {
      // There is room in current memtable
        gPerfCounters->Inc(ePerfWriteNoWait);
      break;
    } else if (imm_ != NULL) {
      // We have filled up the current memtable, but the previous
      // one is still being compacted, so we wait.
      Log(options_.info_log, "waiting 2...\n");
      gPerfCounters->Inc(ePerfWriteWaitImm);
      MaybeScheduleCompaction();
      bg_cv_.Wait();
      Log(options_.info_log, "running 2...\n");
    } else if (versions_->NumLevelFiles(0) >= config::kL0_StopWritesTrigger) {
      // There are too many level-0 files.
      Log(options_.info_log, "waiting...\n");
      gPerfCounters->Inc(ePerfWriteWaitLevel0);
      bg_cv_.Wait();
      Log(options_.info_log, "running...\n");
    } else {
      // Attempt to switch to a new memtable and trigger compaction of old
        Log(options_.info_log, "Level-0 created at %llu with threshold of %llu",
            (long long unsigned)mem_->ApproximateMemoryUsage(),
            (long long unsigned)options_.write_buffer_size);
      assert(versions_->PrevLogNumber() == 0);
      uint64_t new_log_number = versions_->NewFileNumber();
      WritableFile* lfile = NULL;
      gPerfCounters->Inc(ePerfWriteNewMem);
      s = env_->NewWriteOnlyFile(LogFileName(dbname_, new_log_number), &lfile);
      if (!s.ok()) {
        // Avoid chewing through file number space in a tight loop.
        versions_->ReuseFileNumber(new_log_number);
        break;
      }
      delete log_;
      delete logfile_;
      logfile_ = lfile;
      logfile_number_ = new_log_number;
      log_ = new log::Writer(lfile);
      imm_ = mem_;
      has_imm_.Release_Store((MemTable*)imm_);
      if (NULL!=imm_)
      {
         ThreadTask * task=new ImmWriteTask(this);
         gImmThreads->Submit(task);
      }
      mem_ = new MemTable(internal_comparator_);
      mem_->Ref();
      force = false;   // Do not force another compaction if have room
      MaybeScheduleCompaction();
    }
  }
  return s;
}

bool DBImpl::GetProperty(const Slice& property, std::string* value) {
  value->clear();

  MutexLock l(&mutex_);
  Slice in = property;
  Slice prefix("leveldb.");
  if (!in.starts_with(prefix)) return false;
  in.remove_prefix(prefix.size());

  if (in.starts_with("num-files-at-level")) {
    in.remove_prefix(strlen("num-files-at-level"));
    uint64_t level;
    bool ok = ConsumeDecimalNumber(&in, &level) && in.empty();
    if (!ok || level >= (uint64_t)config::kNumLevels) {
      return false;
    } else {
      char buf[100];
      snprintf(buf, sizeof(buf), "%zd",
               versions_->NumLevelFiles(static_cast<int>(level)));
      *value = buf;
      return true;
    }
  } else if (in == "stats") {
    char buf[200];
    snprintf(buf, sizeof(buf),
             "                               Compactions\n"
             "Level  Files Size(MB) Time(sec) Read(MB) Write(MB)\n"
             "--------------------------------------------------\n"
             );
    value->append(buf);
    for (int level = 0; level < config::kNumLevels; level++) {
      int files = versions_->NumLevelFiles(level);
      if (stats_[level].micros > 0 || files > 0) {
        snprintf(
            buf, sizeof(buf),
            "%3d %8d %8.0f %9.0f %8.0f %9.0f\n",
            level,
            files,
            versions_->NumLevelBytes(level) / 1048576.0,
            stats_[level].micros / 1e6,
            stats_[level].bytes_read / 1048576.0,
            stats_[level].bytes_written / 1048576.0);
        value->append(buf);
      }
    }
    return true;
  } else if (in == "sstables") {
    *value = versions_->current()->DebugString();
    return true;
  } else if (in == "total-bytes") {
    char buf[50];
    uint64_t total = 0;
    for (int level = 0; level < config::kNumLevels; level++) {
      total += versions_->NumLevelBytes(level);
    }
    snprintf(buf, sizeof(buf), "%" PRIu64, total);
    value->append(buf);
    return true;
  } else if (in == "file-cache") {
    char buf[50];
    snprintf(buf, sizeof(buf), "%zd", double_cache.GetCapacity(true));
    value->append(buf);
    return true;
  } else if (in == "block-cache") {
    char buf[50];
    snprintf(buf, sizeof(buf), "%zd", double_cache.GetCapacity(false));
    value->append(buf);
    return true;
  } else if (-1!=gPerfCounters->LookupCounter(in.ToString().c_str())) {

      char buf[66];
      int index;

      index=gPerfCounters->LookupCounter(in.ToString().c_str());
      snprintf(buf, sizeof(buf), "%" PRIu64 , gPerfCounters->Value(index));
      value->append(buf);
      return(true);
  }

  return false;
}

void DBImpl::GetApproximateSizes(
    const Range* range, int n,
    uint64_t* sizes) {
  // TODO(opt): better implementation
  Version* v;
  {
    MutexLock l(&mutex_);
    versions_->current()->Ref();
    v = versions_->current();
  }

  for (int i = 0; i < n; i++) {
    // Convert user_key into a corresponding internal key.
    InternalKey k1(range[i].start, kMaxSequenceNumber, kValueTypeForSeek);
    InternalKey k2(range[i].limit, kMaxSequenceNumber, kValueTypeForSeek);
    uint64_t start = versions_->ApproximateOffsetOf(v, k1);
    uint64_t limit = versions_->ApproximateOffsetOf(v, k2);
    sizes[i] = (limit >= start ? limit - start : 0);
  }

  {
    MutexLock l(&mutex_);
    v->Unref();
  }
}

// Default implementations of convenience methods that subclasses of DB
// can call if they wish
Status DB::Put(const WriteOptions& opt, const Slice& key, const Slice& value) {
  WriteBatch batch;
  batch.Put(key, value);
  return Write(opt, &batch);
}

Status DB::Delete(const WriteOptions& opt, const Slice& key) {
  WriteBatch batch;
  batch.Delete(key);
  return Write(opt, &batch);
}

DB::~DB() { }

Status DB::Open(const Options& options, const std::string& dbname,
                DB** dbptr) {
  *dbptr = NULL;

  DBImpl* impl = new DBImpl(options, dbname);
  impl->mutex_.Lock();
  VersionEdit edit;
  Status s;

  // 4 level0 files at 2Mbytes and 2Mbytes of block cache
  //  (but first level1 file is likely to thrash)
  //  ... this value is AFTER write_buffer and 40M for recovery log and LOG
  //if (!options.limited_developer_mem && impl->GetCacheCapacity() < flex::kMinimumDBMemory)
  //    s=Status::InvalidArgument("Less than 10Mbytes per database/vnode");

  if (s.ok())
      s = impl->Recover(&edit); // Handles create_if_missing, error_if_exists

  if (s.ok()) {
    uint64_t new_log_number = impl->versions_->NewFileNumber();
    WritableFile* lfile;
    s = options.env->NewWriteOnlyFile(LogFileName(dbname, new_log_number),
                                     &lfile);
    if (s.ok()) {
      edit.SetLogNumber(new_log_number);
      impl->logfile_ = lfile;
      impl->logfile_number_ = new_log_number;
      impl->log_ = new log::Writer(lfile);
      s = impl->versions_->LogAndApply(&edit, &impl->mutex_);
    }
    if (s.ok()) {
      impl->DeleteObsoleteFiles();
      impl->CheckCompactionState();
    }
  }
  impl->mutex_.Unlock();
  if (s.ok()) {
    *dbptr = impl;
  } else {
    delete impl;
  }

  gPerfCounters->Inc(ePerfApiOpen);

  return s;
}

Snapshot::~Snapshot() {
}

Status DestroyDB(const std::string& dbname, const Options& options) {
  Env* env = options.env;
  std::vector<std::string> filenames;
  // Ignore error in case directory does not exist
  env->GetChildren(dbname, &filenames);
  if (filenames.empty()) {
    return Status::OK();
  }

  FileLock* lock;
  const std::string lockname = LockFileName(dbname);
  Status result = env->LockFile(lockname, &lock);
  if (result.ok()) {
    uint64_t number;
    FileType type;

    // prune the table file directories
    for (int level=0; level<config::kNumLevels; ++level)
    {
        std::string dirname;

        filenames.clear();
        dirname=MakeDirName2(dbname, level, "sst");
        env->GetChildren(dirname, &filenames); // Ignoring errors on purpose
        for (size_t i = 0; i < filenames.size(); i++) {
            if (ParseFileName(filenames[i], &number, &type)) {
                Status del = env->DeleteFile(dirname + "/" + filenames[i]);
                if (result.ok() && !del.ok()) {
                    result = del;
                }   // if
            }   // if
        }   // for
        env->DeleteDir(dirname);
    }   // for

    filenames.clear();
    env->GetChildren(dbname, &filenames);
    for (size_t i = 0; i < filenames.size(); i++) {
      if (ParseFileName(filenames[i], &number, &type) &&
          type != kDBLockFile) {  // Lock file will be deleted at end
        Status del = env->DeleteFile(dbname + "/" + filenames[i]);
        if (result.ok() && !del.ok()) {
          result = del;
        }
      }
    }
    env->UnlockFile(lock);  // Ignore error since state is already gone
    env->DeleteFile(lockname);
    env->DeleteDir(dbname);  // Ignore error in case dir contains other files
  }
  return result;
}


Status DB::VerifyLevels() {return(Status::InvalidArgument("is_repair not set in Options before database opened"));};

// Riak specific repair
Status
DBImpl::VerifyLevels()
{
    Status result;

    // did they remember to open the db with flag set in options
    if (options_.is_repair)
    {
        InternalKey begin, end;
        bool overlap_found;
        int level;
        Version * ver;

        overlap_found=false;
        level=0;

        do
        {
            // get a copy of current version
            {
                MutexLock l(&mutex_);
                ver = versions_->current();
                ver->Ref();
            }

            // level is input and output (acts as cursor to progress)
            //  begin and end are outputs of function
            overlap_found=ver->VerifyLevels(level, begin, end);
            ver->Unref();

            if (overlap_found)
            {
                Slice s_begin, s_end;

                s_begin=begin.user_key();
                s_end=end.user_key();
                TEST_CompactRange(level, &s_begin, &s_end);
            }   // if

        } while(overlap_found);

    }   // if
    else
    {
        result=Status::InvalidArgument("is_repair not set in Options before database opened");
    }   // else

    return(result);

}   // VerifyLevels

}  // namespace leveldb<|MERGE_RESOLUTION|>--- conflicted
+++ resolved
@@ -34,11 +34,8 @@
 #include "table/two_level_iterator.h"
 #include "util/db_list.h"
 #include "util/coding.h"
-<<<<<<< HEAD
 #include "util/flexcache.h"
-=======
 #include "util/hot_threads.h"
->>>>>>> 8b5c6bc1
 #include "util/logging.h"
 #include "util/mutexlock.h"
 #include "util/thread_tasks.h"
@@ -178,11 +175,8 @@
       bg_compaction_scheduled_(false),
       manual_compaction_(NULL),
       level0_good(true),
-<<<<<<< HEAD
-      throttle_end(0)
-=======
+      throttle_end(0),
       running_compactions_(0)
->>>>>>> 8b5c6bc1
 {
   DBList()->AddDB(this, options_.is_internal_db);
 
